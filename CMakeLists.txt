--- conflicted
+++ resolved
@@ -7,9 +7,6 @@
 
 project(flann)
 
-<<<<<<< HEAD
-set(CMAKE_INSTALL_PREFIX /ubc/cs/home/m/mariusm/scratch/flann_install)
-=======
 set(FLANN_VERSION 1.5.0)
 STRING(REGEX MATCHALL "[0-9]" FLANN_VERSION_PARTS "${FLANN_VERSION}")                                                
 LIST(GET FLANN_VERSION_PARTS 0 FLANN_VERSION_MAJOR)                                                                  
@@ -18,7 +15,6 @@
 
 
 set(CMAKE_INSTALL_PREFIX /usr/local)
->>>>>>> 0c8d459d
 #set the default path for built executables to the "bin" directory
 set(EXECUTABLE_OUTPUT_PATH ${PROJECT_SOURCE_DIR}/bin)
 #set the default path for built libraries to the "lib" directory
