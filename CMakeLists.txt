cmake_minimum_required(VERSION 2.6)

if(COMMAND cmake_policy)
    cmake_policy(SET CMP0003 NEW)
endif(COMMAND cmake_policy)

project(flann)
string(TOLOWER ${PROJECT_NAME} PROJECT_NAME_LOWER)

include(${PROJECT_SOURCE_DIR}/cmake/flann_utils.cmake)
set(FLANN_VERSION 1.8.4)
DISSECT_VERSION()
GET_OS_INFO()


# detect if using the Clang compiler
if("${CMAKE_C_COMPILER_ID}" MATCHES "Clang")
  set(CMAKE_COMPILER_IS_CLANG 1)
endif ()

if("${CMAKE_CXX_COMPILER_ID}" MATCHES "Clang")
  set(CMAKE_COMPILER_IS_CLANGXX 1)
endif ()

list(APPEND CMAKE_MODULE_PATH ${PROJECT_SOURCE_DIR}/cmake)

# Add an "uninstall" target
CONFIGURE_FILE ("${PROJECT_SOURCE_DIR}/cmake/uninstall_target.cmake.in"
    "${PROJECT_BINARY_DIR}/uninstall_target.cmake" IMMEDIATE @ONLY)
ADD_CUSTOM_TARGET (uninstall "${CMAKE_COMMAND}" -P
    "${PROJECT_BINARY_DIR}/uninstall_target.cmake")

# Set the build type.  Options are:
#  Debug          : w/ debug symbols, w/o optimization
#  Release        : w/o debug symbols, w/ optimization
#  RelWithDebInfo : w/ debug symbols, w/ optimization
#  MinSizeRel     : w/o debug symbols, w/ optimization, stripped binaries

if (NOT CMAKE_BUILD_TYPE)
    #set(CMAKE_BUILD_TYPE Release)
    set(CMAKE_BUILD_TYPE RelWithDebInfo CACHE STRING "Build type" FORCE)
    #set(CMAKE_BUILD_TYPE Debug)
endif()

#set the default path for built executables to the "bin" directory
set(EXECUTABLE_OUTPUT_PATH ${PROJECT_BINARY_DIR}/bin)
#set the default path for built libraries to the "lib" directory
set(LIBRARY_OUTPUT_PATH ${PROJECT_BINARY_DIR}/lib)
# set output path for tests
set(TEST_OUTPUT_PATH ${PROJECT_SOURCE_DIR}/test)

option(BUILD_C_BINDINGS "Build C bindings" ON)
option(BUILD_PYTHON_BINDINGS "Build Python bindings" ON)
option(BUILD_MATLAB_BINDINGS "Build Matlab bindings" ON)
option(BUILD_CUDA_LIB "Build CUDA library" OFF)
option(BUILD_EXAMPLES "Build examples" ON)
option(USE_OPENMP "Use OpenMP multi-threading" ON)
option(USE_MPI "Use MPI" OFF)

set(NVCC_COMPILER_BINDIR "" CACHE PATH  "Directory where nvcc should look for C++ compiler. This is passed to nvcc through the --compiler-bindir option.")

if (NOT BUILD_C_BINDINGS)
    set(BUILD_PYTHON_BINDINGS OFF)
    set(BUILD_MATLAB_BINDINGS OFF)
endif()


# find python
find_package(PythonInterp)
if (NOT PYTHON_EXECUTABLE)
    set(BUILD_PYTHON_BINDINGS OFF)
endif()

find_hdf5()
if (NOT HDF5_FOUND)
	message(WARNING "hdf5 library not found, some tests will not be run")
else()
    include_directories(${HDF5_INCLUDE_DIR})
endif()

if (USE_MPI OR HDF5_IS_PARALLEL)
    find_package(MPI)
endif()
if (HDF5_IS_PARALLEL)
    if (NOT MPI_FOUND)
        message(WARNING "Found the parallel HDF5 library, but could not find the MPI library. Define the MPI_COMPILER variable to the path of your MPI compiler.")
    endif()
    # Parallel HDF5 needs to find the "mpi.h" header file
    include_directories(${MPI_INCLUDE_PATH})
endif()


if (USE_MPI)
    if (NOT MPI_FOUND)
        message(WARNING "Could not find an MPI library. Define the MPI_COMPILER variable to the path of your MPI compiler.")
        set(USE_MPI OFF)
    endif()

    if (NOT HDF5_IS_PARALLEL)
        message(WARNING "For MPI support the Parallel HDF5 library is required.")
        set(USE_MPI OFF)
    endif()
endif(USE_MPI)


if (USE_MPI AND HDF5_IS_PARALLEL)
    find_package(Boost COMPONENTS mpi system serialization thread REQUIRED)
    include_directories(${Boost_INCLUDE_DIRS})
    add_definitions("-DHAVE_MPI")
endif()


find_package(GTest) 
if (NOT GTEST_FOUND)
	message(WARNING "gtest library not found, some tests will not be run")
endif()


if (USE_OPENMP)
    find_package(OpenMP)
    if(OPENMP_FOUND)
        set(CMAKE_C_FLAGS "${CMAKE_C_FLAGS} ${OpenMP_C_FLAGS}")
        set(CMAKE_CXX_FLAGS "${CMAKE_CXX_FLAGS} ${OpenMP_CXX_FLAGS}")
        set(CMAKE_EXE_LINKER_FLAGS "${CMAKE_EXE_LINKER_FLAGS} ${OpenMP_EXE_LINKER_FLAGS}")
    else()
        message(WARNING "OpenMP NOT found")
    endif()
endif()


# CUDA support
if (BUILD_CUDA_LIB)
    find_package(CUDA)
    if (CUDA_FOUND)
        message(STATUS "CUDA found (include: ${CUDA_INCLUDE_DIRS}, lib: ${CUDA_LIBRARIES})")
        include_directories(${CUDA_INCLUDE_DIRS})
    else(CUDA_FOUND)
        message(STATUS "CUDA not found, CUDA library will not be built")
        set(BUILD_CUDA_LIB OFF)
    endif(CUDA_FOUND)
endif(BUILD_CUDA_LIB)

#set the C/C++ include path to the "include" directory
include_directories(BEFORE ${PROJECT_SOURCE_DIR}/src/cpp)

# require proper c++
#add_definitions( "-Wall -ansi -pedantic" )
# HDF5 uses long long which is not ansi
<<<<<<< HEAD
if (MSVC)
    # lots of warnings with cl.exe right now, use /W1
    add_definitions("/W1 -D_CRT_SECURE_NO_WARNINGS -D_SCL_SECURE_NO_WARNINGS /bigobj")
else(MSVC)
    add_definitions( "-Wall -Wno-unknown-pragmas -Wno-unused-function" )
endif(MSVC)
=======
if("${CMAKE_C_COMPILER_ID}" MATCHES "MSVC" OR "${CMAKE_CXX_COMPILER_ID}" MATCHES "MSVC")
    # lots of warnings with cl.exe right now, use /W1
    add_definitions("/W1 -D_CRT_SECURE_NO_WARNINGS -D_SCL_SECURE_NO_WARNINGS /bigobj")
else()
    add_definitions( "-Wall -Wno-unknown-pragmas -Wno-unused-function" )
endif()
>>>>>>> 5590307f

add_subdirectory( cmake )
add_subdirectory( src )
if (BUILD_EXAMPLES)
  add_subdirectory( examples )
endif(BUILD_EXAMPLES)
add_subdirectory( test )
add_subdirectory( doc )


# CPACK options

# RPM
find_program(RPM_PROGRAM rpm)
if(EXISTS ${RPM_PROGRAM})
  list(APPEND CPACK_GENERATOR "RPM")
endif(EXISTS ${RPM_PROGRAM})
# DEB
find_program(DPKG_PROGRAM dpkg)
if(EXISTS ${DPKG_PROGRAM})
  list(APPEND CPACK_GENERATOR "DEB")
endif(EXISTS ${DPKG_PROGRAM})
# NSIS
find_program(NSIS_PROGRAM makensis MakeNSIS)
if(EXISTS ${NSIS_PROGRAM})
  list(APPEND CPACK_GENERATOR "NSIS")
endif(EXISTS ${NSIS_PROGRAM})
# dpkg
find_program(PACKAGE_MAKER_PROGRAM PackageMaker
	    HINTS /Developer/Applications/Utilities)
if(EXISTS ${PACKAGE_MAKER_PROGRAM})
  list(APPEND CPACK_GENERATOR "PackageMaker")
endif(EXISTS ${PACKAGE_MAKER_PROGRAM})
 
set(CPACK_GENERATOR "${CPACK_GENERATOR}")
set(CPACK_MONOLITHIC_INSTALL 1)
set(CPACK_SET_DESTDIR ON)
include(InstallRequiredSystemLibraries)
set(CPACK_PACKAGE_CONTACT "Marius Muja")
set(CPACK_PACKAGING_INSTALL_PREFIX ${CMAKE_INSTALL_PREFIX})
SET(CPACK_PACKAGE_VERSION ${FLANN_VERSION})
SET(CPACK_PACKAGE_VERSION_MAJOR ${FLANN_VERSION_MAJOR})
SET(CPACK_PACKAGE_VERSION_MINOR ${FLANN_VERSION_MINOR})
SET(CPACK_PACKAGE_VERSION_PATCH ${FLANN_VERSION_PATCH})
include(CPack)


message(STATUS "Install prefix: ${CMAKE_INSTALL_PREFIX}")
message(STATUS "Build type: ${CMAKE_BUILD_TYPE}")
message(STATUS "Building C bindings: ${BUILD_C_BINDINGS}")
message(STATUS "Building python bindings: ${BUILD_PYTHON_BINDINGS}")
message(STATUS "Building matlab bindings: ${BUILD_MATLAB_BINDINGS}")
message(STATUS "Building CUDA library: ${BUILD_CUDA_LIB}")
message(STATUS "Using OpenMP support: ${USE_OPENMP}")
message(STATUS "Using MPI support: ${USE_MPI}")<|MERGE_RESOLUTION|>--- conflicted
+++ resolved
@@ -146,21 +146,12 @@
 # require proper c++
 #add_definitions( "-Wall -ansi -pedantic" )
 # HDF5 uses long long which is not ansi
-<<<<<<< HEAD
-if (MSVC)
-    # lots of warnings with cl.exe right now, use /W1
-    add_definitions("/W1 -D_CRT_SECURE_NO_WARNINGS -D_SCL_SECURE_NO_WARNINGS /bigobj")
-else(MSVC)
-    add_definitions( "-Wall -Wno-unknown-pragmas -Wno-unused-function" )
-endif(MSVC)
-=======
 if("${CMAKE_C_COMPILER_ID}" MATCHES "MSVC" OR "${CMAKE_CXX_COMPILER_ID}" MATCHES "MSVC")
     # lots of warnings with cl.exe right now, use /W1
     add_definitions("/W1 -D_CRT_SECURE_NO_WARNINGS -D_SCL_SECURE_NO_WARNINGS /bigobj")
 else()
     add_definitions( "-Wall -Wno-unknown-pragmas -Wno-unused-function" )
 endif()
->>>>>>> 5590307f
 
 add_subdirectory( cmake )
 add_subdirectory( src )
