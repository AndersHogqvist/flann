--- conflicted
+++ resolved
@@ -88,7 +88,6 @@
 }
 
 
-<<<<<<< HEAD
 void computeNearestNeighbors(string outputFile, NNIndex index, Features testData, int nn, int checks, uint skipMatches)
 {
 	FILE* fout = fopen(toStringz(outputFile), "w");
@@ -100,9 +99,7 @@
 	Logger.log(Logger.INFO,"Searching... \n");
 
 	ResultSet resultSet = new ResultSet(nn+skipMatches);
-	
-	clock_t startTime = clock();
-	
+			
 	int correct, cormatch, match;
 	correct = cormatch = match = 0;
 
@@ -126,8 +123,7 @@
 
 	fclose(fout);
 }
-=======
->>>>>>> 5a9dfb8e
+
 
 void writeToFile(float[][] centers, char[] centerFile) 
 {
@@ -239,33 +235,6 @@
 	
 	auto optHelp = new FlagTrueOption("h", "help", "help");
 	optHelp.helpMessage = "Show help message";
-<<<<<<< HEAD
-
-	
-	// Next, add these options to the parser
-	optParser.addOption(optAlgo);
-	optParser.addOption(optPrintAlgos);
-	optParser.addOption(optInputFile);
-	optParser.addOption(optTestFile);
-	optParser.addOption(optMatchFile);
-	optParser.addOption(optSaveFile);
-	optParser.addOption(optLoadFile);
-	optParser.addOption(optNN);
-	optParser.addOption(optChecks);
-	optParser.addOption(optNumTrees);
-	optParser.addOption(optBranching);
-	optParser.addOption(optNoTest);
-	optParser.addOption(optOutputFile);
-	optParser.addOption(optClusterFile);
-	optParser.addOption(optClusters);
-	optParser.addOption(optVerbosity);
-	optParser.addOption(optSkipMatches);
-	optParser.addOption(optRandom);
-	optParser.addOption(optCenters);
-	optParser.addOption(optComputeGT);
-	optParser.addOption(optGenerateRandom);
-=======
->>>>>>> 5a9dfb8e
 	optParser.addOption(optHelp);
 
 	// Now we can finally parse our own command line
