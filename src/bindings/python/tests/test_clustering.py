--- conflicted
+++ resolved
@@ -57,15 +57,9 @@
         mindists = array([[ sum((d1-d2)**2) for d1 in x] for d2 in centroids]).min(0)
         for m in mindists: self.assertAlmostEqual(m, 0.0, 2)
 
-<<<<<<< HEAD
         centroids = self.nn.kmeans(xc[permutation(len(xc))], N, centers_init = "gonzales")
         mindists = array([[ sum((d1-d2)**2) for d1 in x] for d2 in centroids]).min(0)
         for m in mindists: self.assertAlmostEqual(m, 0.0, 2)
-=======
-#        centroids = self.nn.kmeans(xc[permutation(len(xc))], N, centers_init = "Gonzales")
-#        mindists = array([[ sum((d1-d2)**2) for d1 in x] for d2 in centroids]).min(0)
-#        for m in mindists: self.assertAlmostEqual(m, 0.0, 2)
->>>>>>> 415211fb
         
 
     def testbest_of_n(self):
