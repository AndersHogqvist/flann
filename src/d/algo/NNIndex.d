--- conflicted
+++ resolved
@@ -156,10 +156,6 @@
 	*/
 	void findNeighbors(ResultSet resultSet, float[] vec, int maxCheck);
 	
-<<<<<<< HEAD
-	
-=======
->>>>>>> 64879584
 	/**
 		Number of features in this index.
 	*/
