/************************
 * Authors: 	Marius Muja, mariusm@cs.ubc.ca
 */

module nn.Autotune;

import tango.math.Math;

import dataset.Dataset;
import dataset.ComputeGroundTruth;
import algo.all;
import nn.Testing;
import util.Profile;
import util.Logger;
import util.Utils;
import util.Allocator;





private float optimizeSimplexDownhill(T)(T[][] params, float delegate(T[]) func, float[] vals)
{
	const int MAX_ITERATIONS = 10;
	int n = params.length-1;
	
	assert(n>0);
	assert(params[0].length==n);
	
	void addValue(float val, int pos, T[] p) {
		vals[pos] = val;
		for (int i=0;i<n;++i) {
			params[pos][i] = p[i];
		}
		// bubble up
		int j=pos;
		while (j>0 && vals[j]<vals[j-1]) {
			swap(vals[j],vals[j-1]);
			swap(params[j],params[j-1]);
			--j;
		}
	}
	
	bool allocatedVals = false;
	if (vals is null) {
		// evaluate function in all the points
		// and order values and parameter in increasing order
		vals = new float[n+1];
		allocatedVals = true;
	
		for (int i=0;i<n+1;++i) {
			float val = func(params[i]);
			addValue(val,i, params[i]);
		}
	}
	
	T[] p_o = new T[n];
	T[] p_r = new T[n];
	T[] p_e = new T[n];
	
	
	int iterations = 0;
	
	while (true) {
	
		if (iterations++ > MAX_ITERATIONS) break;
	
		debug logger.info(sprint("Current params: {}",params));
		debug logger.info(sprint("Current costs: {}",vals));
		p_o[] = 0;
		for (int j=0;j<n;++j) {
			for (int i=0;i<n;++i) {
				p_o[i] += params[j][i];
			}
		}
		for (int i=0;i<n;++i) {
			p_o[i] /= n;
		}
		
		bool converged = true;
		for (int i=0;i<n;++i) {
			if (p_o[i] != params[n][i]) {
				converged = false;
			}
		}
		if (converged) break;
		
		for (int i=0;i<n;++i) {
			p_r[i] = 2*p_o[i]-params[n][i];
		}
		float val_r = func(p_r);
		debug logger.info(sprint("Computing p_r={} from p_o={} and params[n]={}... val_r={}",p_r,p_o,params[n],val_r));
		
		if (val_r>vals[0] && val_r<vals[n-1]) {
			debug logger.info("Reflection");
			addValue(val_r,n,p_r);
			continue;
		}
		if (val_r<=vals[0]) {
			for (int i=0;i<n;++i) {
				p_e[i] = 2*p_r[i]-p_o[i];
			}
			float val_e = func(p_e);
			
			if (val_e<val_r) {
				debug logger.info(sprint("Reflection and expansion, val_e={}",val_e));
				addValue(val_e,n,p_e);
			}
			else {
				debug logger.info("Reflection without expansion");
				addValue(val_r,n,p_r);
			}
			continue;
		}
		if (vals[n-1]<val_r && val_r<vals[n]) {
			for (int i=0;i<n;++i) {
				p_e[i] = (3*p_o[i]-params[n][i])/2;
			}
			float val_e = func(p_e);
			
			if (val_e<val_r) {
				debug logger.info(sprint("Reflexion and contraction, val_c={}",val_e));
				addValue(val_e,n,p_e);
			}
			else {
				debug logger.info("Reflexion without contraction");
				addValue(val_r,n,p_r);
			}
			continue;
		}
		if (val_r>=vals[n]) {
			for (int i=0;i<n;++i) {
				p_e[i] = (p_o[i]+params[n][i])/2;
			}
			float val_e = func(p_e);
			
			if (val_e<vals[n]) {
				debug logger.info(sprint("Just contraction, new val[n]={}",val_e));
				addValue(val_e,n,p_e);
				continue;
			}
		}
		{
			debug logger.info(sprint("Full contraction: {}",params));
			for (int j=1;j<=n;++j) {
				for (int i=0;i<n;++i) {
					params[j][i] = (params[j][i]+params[0][i])/2;
				}
				float val = func(params[j]);
				addValue(val,j,params[j]);
			}
		}
	}
	
	
	float bestVal = vals[0];
	
	delete p_r;
	delete p_o;
	delete p_e;
	if (allocatedVals) delete vals;
	
	return bestVal;
}

private float executeActions(int times, float delegate() action)
{
	float sum = 0;
	for (int i=0;i<times;++i) {
		sum += action();
	}		
	return sum/times;
}


struct CostData {
	float searchTimeCost;
	float buildTimeCost;
	float timeCost;
	float memoryCost;
	float cost;
	int[] params;
}

const int REPEATS = 1;


Params estimateBuildIndexParams(T)(Dataset!(T) inputDataset, float desiredPrecision, float buildTimeFactor = 0.01, float memoryFactor = 0, float samplePercentage = 0.1)
{	
	// subsample datasets
	int sampleSize = rndint(samplePercentage*inputDataset.rows);
	int testSampleSize = MIN(sampleSize/10, 1000);
	
	Params bestParams;
	float bestCost = float.max;
	
	if (testSampleSize<1) {
		bestParams["algorithm"] = "linear";
		return bestParams;
	}
	
    // sampling a dataset to use for autotuning
    Dataset!(T) sampledDataset = inputDataset.sample(sampleSize, false);	
    scope(exit) delete sampledDataset;
    
    // sampling a test(query) set
    auto sampledTestSet = sampledDataset.sample(testSampleSize,true);
	Dataset!(float) testDataset = sampledTestSet.astype!(float);
    delete sampledTestSet;   
    scope(exit) delete testDataset;
    
	logger.info(sprint("Sampled dataset size: {}",sampledDataset.rows));
	logger.info(sprint("Test dataset size: {}",testDataset.rows));
 	
 	
 	logger.info("Computing ground truth: ");
    int [][] gt_matches;  
 	float linearTime = profile({
        gt_matches = computeGroundTruth(sampledDataset, testDataset, 1, 0);
 	});
    scope(exit) free(gt_matches);  
	
	// Start parameter autotune process
	logger.info("Autotuning parameters...");

	Params kmeansParams;
	kmeansParams["algorithm"] = "kmeans";
	kmeansParams["trees"] = 1u;
	kmeansParams["centers-init"] = "random";

	CostData evaluate_kmeans(int[] p) 
	{
		CostData cost;
	
		kmeansParams["max-iterations"] = p[0];
		kmeansParams["branching"] = p[1];
		
		int checks;
		const int nn = 1;
		
		logger.info(sprint("KMeansTree using params: max_iterations={}, branching={}",p[0],p[1]));
		KMeansTree!(T) kmeans = new KMeansTree!(T)(sampledDataset,kmeansParams);
		float buildTime = profile({kmeans.buildIndex();});	
		float searchTime = executeActions(REPEATS, {return testNNIndexPrecision!(T,true,false)(kmeans, sampledDataset, testDataset, gt_matches, desiredPrecision, checks, nn);});
		float datasetMemory = sampledDataset.rows*sampledDataset.cols*T.sizeof;
		cost.memoryCost = (kmeans.usedMemory+datasetMemory)/datasetMemory;
		cost.searchTimeCost = searchTime;
		cost.buildTimeCost = buildTime;
		cost.timeCost = (buildTime*buildTimeFactor+searchTime)/(1+buildTimeFactor);
		logger.info(sprint("KMeansTree buildTime={:f3}, searchTime={:f3}, timeCost={:f3}, buildTimeFactor={:f3}",buildTime, searchTime, cost.timeCost, buildTimeFactor));
		
		delete kmeans;
		return cost;
	}
	
	
	
	int[] maxIterations = [ 1, 5, 10, 15];
	int[] branchingFactors = [ 16, 32, 64, 128, 256 ];
	
	int[][] kmeans_params = new int[][](maxIterations.length*branchingFactors.length,2);
	CostData[] kmeansCosts = new CostData[maxIterations.length*branchingFactors.length];
	
	// evaluate kmeans for all parameter combinations
	int cnt = 0;
	foreach (iterations;maxIterations) {
		foreach (branching;branchingFactors) {
			kmeans_params[cnt][0] = iterations;
			kmeans_params[cnt][1] = branching;
			kmeansCosts[cnt] = evaluate_kmeans(kmeans_params[cnt]);
			
			int k = cnt;
			// order by time cost
			while (k>0 && kmeansCosts[k].timeCost < kmeansCosts[k-1].timeCost) {
				swap(kmeansCosts[k],kmeansCosts[k-1]);
				swap(kmeans_params[k],kmeans_params[k-1]);
				k--;
			}
			
			cnt++;
		}
	}
	
	
	
	Params kdtreeParams;
	kdtreeParams["algorithm"] = "kdtree";
	
	CostData evaluate_kdtree(int[] p) 
	{
		CostData cost;
		kdtreeParams["trees"] = p[0];
		int checks;
		const int nn = 1;
		
		logger.info(sprint("KDTree using params: trees={}",p[0]));
		
		KDTree!(T) kdtree = new KDTree!(T)(sampledDataset,kdtreeParams);
		
		float buildTime = profile({kdtree.buildIndex();});
		float searchTime = executeActions( REPEATS, { 
						return testNNIndexPrecision!(T,true,false)(kdtree, sampledDataset, testDataset, gt_matches, desiredPrecision, checks, nn);
						} );
		float datasetMemory = sampledDataset.rows*sampledDataset.cols*T.sizeof;
		cost.memoryCost = (kdtree.usedMemory+datasetMemory)/datasetMemory;
		cost.searchTimeCost = searchTime;
		cost.buildTimeCost = buildTime;
		cost.timeCost = (buildTime*buildTimeFactor+searchTime)/(1+buildTimeFactor);
		logger.info(sprint("KDTree buildTime={:f3}, searchTime={:f3}, timeCost={:f3}",buildTime, searchTime, cost.timeCost));
				
		delete kdtree;
		
		return cost;
	}
	
	uint[] testTrees = [ 1, 4, 8, 16, 32];

	int[][] kdtree_params = new int[][](testTrees.length,1);
	CostData[] kdtreeCosts = new CostData[testTrees.length];
	
	
	// evaluate kdtree for all parameter combinations
	cnt = 0;
	foreach (trees;testTrees) {
		kdtree_params[cnt][0] = trees;
		kdtreeCosts[cnt] = evaluate_kdtree(kdtree_params[cnt]);
		
		int k = cnt;
		// order by time cost
		while (k>0 && kdtreeCosts[k].timeCost < kdtreeCosts[k-1].timeCost) {
			swap(kdtreeCosts[k],kdtreeCosts[k-1]);
			swap(kdtree_params[k],kdtree_params[k-1]);
			k--;
		}
		
		cnt++;
	}
	
	
	
	// get the optimum time cost
	float optTimeCost = min(kmeansCosts[0].timeCost, kdtreeCosts[0].timeCost);
	
	if (optTimeCost<1e-6) {
		optTimeCost = 1;
	}
	
	logger.info(sprint("Optimum Time Cost = {:f3}",optTimeCost));
	
	// recompute total costs
	for (int i=0;i<kmeansCosts.length;++i) {
		kmeansCosts[i].cost = (kmeansCosts[i].timeCost/optTimeCost +memoryFactor * kmeansCosts[i].memoryCost)/(1+memoryFactor);
		
		int k = i;
		while (k>0 && kmeansCosts[k].cost < kmeansCosts[k-1].cost) {
			swap(kmeansCosts[k],kmeansCosts[k-1]);
			swap(kmeans_params[k],kmeans_params[k-1]);
			k--;
		}
	}
	for (int i=0;i<kmeansCosts.length;++i) {
		logger.info(sprint("KMeans, branching={}, iterations={}, time_cost={:f3}[{:f3}] (build={:f3}[{:f3}], search={:f3}[{:f3}]), memory_cost={:f3}, cost={:f3}", kmeans_params[i][1],kmeans_params[i][0],kmeansCosts[i].timeCost,kmeansCosts[i].timeCost/optTimeCost,
		kmeansCosts[i].buildTimeCost,kmeansCosts[i].buildTimeCost/linearTime, kmeansCosts[i].searchTimeCost,linearTime/kmeansCosts[i].searchTimeCost,
		kmeansCosts[i].memoryCost,kmeansCosts[i].cost));
	}	
	
/+	float compute_kmeans_cost(int[] params) 
	{
		if (params[0]<1 || params[1]<2) {
			return float.max;
		}
		CostData c = evaluate_kmeans(params);
		return c.timeCost/optKMeansTimeCost + memoryFactor * c.memoryCost;
	}
		
	// optimize for kmeans
	
	float costs[3];
	for (int i=0;i<3;++i) {
		costs[i] = kmeansCosts[i].cost;
	}
	
 	float kmeansCost = optimizeSimplexDownhill!(int)(kmeans_params[0..3], &compute_kmeans_cost, costs);+/
 	float kmeansCost = kmeansCosts[0].cost;
	logger.info(sprint("Best params: {}", kmeans_params[0]));
	kmeansParams["max-iterations"] = kmeans_params[0][0];
	kmeansParams["branching"] = kmeans_params[0][1];
	
	delete kmeans_params;
	delete kmeansCosts;
		
	if (kmeansCost<bestCost) {
		bestParams = kmeansParams;
		bestCost = kmeansCost;
	}
	
	for (int i=0;i<kdtreeCosts.length;++i) {
		kdtreeCosts[i].cost = (kdtreeCosts[i].timeCost/optTimeCost +memoryFactor * kdtreeCosts[i].memoryCost)/(1+memoryFactor);
		
		int k = i;
		while (k>0 && kdtreeCosts[k].cost < kdtreeCosts[k-1].cost) {
			swap(kdtreeCosts[k],kdtreeCosts[k-1]);
			swap(kdtree_params[k],kdtree_params[k-1]);
			k--;
		}		
	}
	for (int i=0;i<kdtreeCosts.length;++i) {
		logger.info(sprint("kd-tree, trees={}, time_cost={:f3}[{:f3}] (build={:f3}[{:f3}], search={:f3}[{:f3}]), memory_cost={:f3}, cost={:f3}",
		kdtree_params[i][0],kdtreeCosts[i].timeCost,kdtreeCosts[i].timeCost/optTimeCost,
		kdtreeCosts[i].buildTimeCost, kdtreeCosts[i].buildTimeCost/linearTime, kdtreeCosts[i].searchTimeCost, linearTime/kdtreeCosts[i].searchTimeCost,
		kdtreeCosts[i].memoryCost,kdtreeCosts[i].cost));
	}	
	
	
/+	float compute_kdtree_cost(int[] params) 
	{
		if (params[0]<1) {
			return float.max;
		}
		CostData c = evaluate_kdtree(params);
		return c.timeCost/optKDtreeTimeCost + memoryFactor * c.memoryCost;
	}
	
	
	// optimize for kdtree
	float kdtre_costs[2];
	for (int i=0;i<2;++i) {
		kdtre_costs[i] = kdtreeCosts[i].cost;
	}
	
 	float kdtreeCost = optimizeSimplexDownhill!(int)(kdtree_params[0..2], &compute_kdtree_cost, kdtre_costs);+/
 	float kdtreeCost = kdtreeCosts[0].cost;
	logger.info(sprint("Best params: {}", kdtree_params[0]));
	kdtreeParams["trees"] = kdtree_params[0][0];
	
	delete kdtreeCosts;
	delete kdtree_params;
	
	if (kdtreeCost<bestCost) {
		bestParams = kdtreeParams;
		bestCost = kdtreeCost;
	}
	
	logger.info(sprint("Best params: {}",bestParams));
	
	return bestParams;
}



void estimateSearchParams(T)(NNIndex index, Dataset!(T) inputDataset, float desiredPrecision, Params searchParams)
{
	const int nn = 1;
	const int SAMPLE_COUNT = 1000;
	
	int samples = min(inputDataset.rows/10, SAMPLE_COUNT);
	if (samples>0) {
        auto sampledTestDataset = inputDataset.sample(samples,false);
        Dataset!(float) testDataset = sampledTestDataset.astype!(float);
        delete sampledTestDataset;
        scope(exit) delete testDataset;      
		logger.info("Computing ground truth");
		
        int[][] gt_matches;
		float linear = profile({
            gt_matches = computeGroundTruth(inputDataset, testDataset, 1,1);      
        });
        scope(exit) free(gt_matches);
		
		int checks;
		logger.info("Estimating number of checks");
<<<<<<< HEAD
        
		float searchTime;
        KMeansTree!(T) kmeans = cast(KMeansTree!(T)) index;
        float cb_index;

        if (index !is null) {
            float bestSearchTime = -1;
            float best_cb_index = -1;
            int best_checks = -1;
            for (cb_index = 0;cb_index<1.1; cb_index+=0.2) {
                kmeans.cb_index = cb_index;
                searchTime = testNNIndexPrecision!(T, true,false)(index, inputDataset, testDataset, desiredPrecision, checks, nn, 1);
                if (searchTime<bestSearchTime || bestSearchTime == -1) {
                    bestSearchTime = searchTime;
                    best_cb_index = cb_index;
                    best_checks = checks;
                }
            }
            searchTime = bestSearchTime;
            cb_index = best_cb_index;
            checks = best_checks;
        }
        else {
            searchTime = testNNIndexPrecision!(T, true,false)(index, inputDataset, testDataset, desiredPrecision, checks, nn, 1);
        }

=======
		float searchTime = testNNIndexPrecision!(T, true,false)(index, inputDataset, testDataset, gt_matches, desiredPrecision, checks, nn, 1);
>>>>>>> 64879584
		
		logger.info(sprint("Required number of checks: {} ",checks));;
		searchParams["checks"] = checks;
		searchParams["speedup"] = (linear/searchTime);
        searchParams["cb_index"] = cb_index;
	}
}<|MERGE_RESOLUTION|>--- conflicted
+++ resolved
@@ -469,7 +469,6 @@
 		
 		int checks;
 		logger.info("Estimating number of checks");
-<<<<<<< HEAD
         
 		float searchTime;
         KMeansTree!(T) kmeans = cast(KMeansTree!(T)) index;
@@ -496,9 +495,6 @@
             searchTime = testNNIndexPrecision!(T, true,false)(index, inputDataset, testDataset, desiredPrecision, checks, nn, 1);
         }
 
-=======
-		float searchTime = testNNIndexPrecision!(T, true,false)(index, inputDataset, testDataset, gt_matches, desiredPrecision, checks, nn, 1);
->>>>>>> 64879584
 		
 		logger.info(sprint("Required number of checks: {} ",checks));;
 		searchParams["checks"] = checks;
