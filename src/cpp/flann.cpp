--- conflicted
+++ resolved
@@ -29,19 +29,11 @@
     typedef NNIndex* NNIndexPtr;
     typedef Dataset<float>* DatasetPtr;
 
-<<<<<<< HEAD
     const char* algos[] = { "linear","kdtree", "kmeans", "composite", "vptree" };
     const char* centers_algos[] = { "random", "gonzales", "kmeanspp" };
 
 
-	Params parametersToParams(IndexParameters parameters)
-=======
-    const char* algos[] = { "linear","kdtree", "kmeans", "composite" };
-    const char* centers_algos[] = { "random", "gonzales", "kmeanspp" };
-
-
 	Params parametersToParams(FLANNParameters parameters)
->>>>>>> 77caaf79
 	{
 		Params p;
 		p["checks"] = parameters.checks;
@@ -65,15 +57,9 @@
 		return p;
 	}
 
-<<<<<<< HEAD
-	IndexParameters paramsToParameters(Params params)
-	{
-		IndexParameters p;
-=======
 	FLANNParameters paramsToParameters(Params params)
 	{
 		FLANNParameters p;
->>>>>>> 77caaf79
 
 		try {
 			p.checks = (int)params["checks"];
@@ -162,22 +148,11 @@
 	flann_minkowski_order = order;
 }
 
-<<<<<<< HEAD
-EXPORTED FLANN_INDEX flann_build_index(float* dataset, int rows, int cols, float* speedup, IndexParameters* index_params, FLANNParameters* flann_params)
-{
-	try {
-		init_flann_parameters(flann_params);
-
-		DatasetPtr inputData = new Dataset<float>(rows,cols,dataset);
-
-		if (index_params == NULL) {
-=======
 
 EXPORTED FLANN_INDEX flann_build_index(float* dataset, int rows, int cols, float* speedup, FLANNParameters* flann_params)
 {
 	try {
 		if (flann_params == NULL) {
->>>>>>> 77caaf79
 			throw FLANNException("The index_params agument must be non-null");
 		}
 		init_flann_parameters(flann_params);
@@ -189,15 +164,6 @@
         float memory_weight = flann_params->memory_weight;
         float sample_fraction = flann_params->sample_fraction;
 
-<<<<<<< HEAD
-
-		float target_precision = index_params->target_precision;
-        float build_weight = index_params->build_weight;
-        float memory_weight = index_params->memory_weight;
-        float sample_fraction = index_params->sample_fraction;
-
-=======
->>>>>>> 77caaf79
 		NNIndex* index = NULL;
 		if (target_precision < 0) {
 			Params params = parametersToParams(*flann_params);
@@ -214,35 +180,20 @@
                 throw FLANNException("The index_params.build_weight must be positive.");
             }
 
-<<<<<<< HEAD
-            if (index_params->memory_weight < 0) {
-                throw FLANNException("The index_params.memory_weight must be positive.");
-            }
-            Autotune autotuner(index_params->build_weight, index_params->memory_weight, index_params->sample_fraction);
-=======
             if (flann_params->memory_weight < 0) {
                 throw FLANNException("The index_params.memory_weight must be positive.");
             }
             Autotune autotuner(flann_params->build_weight, flann_params->memory_weight, flann_params->sample_fraction);
->>>>>>> 77caaf79
 			Params params = autotuner.estimateBuildIndexParams(*inputData, target_precision);
 			index = create_index((const char *)params["algorithm"],*inputData,params);
 			index->buildIndex();
 			autotuner.estimateSearchParams(*index,*inputData,target_precision,params);
 
-<<<<<<< HEAD
-			*index_params = paramsToParameters(params);
-			index_params->target_precision = target_precision;
-            index_params->build_weight = build_weight;
-            index_params->memory_weight = memory_weight;
-            index_params->sample_fraction = sample_fraction;
-=======
 			*flann_params = paramsToParameters(params);
 			flann_params->target_precision = target_precision;
 			flann_params->build_weight = build_weight;
 			flann_params->memory_weight = memory_weight;
 			flann_params->sample_fraction = sample_fraction;
->>>>>>> 77caaf79
 
 			if (speedup != NULL) {
 				*speedup = float(params["speedup"]);
@@ -278,13 +229,8 @@
             logger.info("Building index took: %g\n",t.value);
 		}
 		else {
-<<<<<<< HEAD
-            logger.info("Build index: %g\n", index_params->build_weight);
-            Autotune autotuner(index_params->build_weight, index_params->memory_weight, index_params->sample_fraction);
-=======
             logger.info("Build index: %g\n", flann_params->build_weight);
             Autotune autotuner(flann_params->build_weight, flann_params->memory_weight, flann_params->sample_fraction);
->>>>>>> 77caaf79
             Params params = autotuner.estimateBuildIndexParams(*inputData, target_precision);
             index = create_index((const char *)params["algorithm"],*inputData,params);
             index->buildIndex();
@@ -297,12 +243,8 @@
         Params searchParams;
         searchParams["checks"] = flann_params->checks;
         Dataset<int> result_set(tcount, nn, result);
-<<<<<<< HEAD
-        search_for_neighbors(*index, Dataset<float>(tcount, cols, testset), result_set, searchParams);
-=======
         Dataset<float> dists_set(tcount, nn, dists);
         search_for_neighbors(*index, Dataset<float>(tcount, cols, testset), result_set, dists_set, searchParams);
->>>>>>> 77caaf79
 
 		delete index;
 		delete inputData;
