--- conflicted
+++ resolved
@@ -393,13 +393,8 @@
     void estimateSearchParams(NNIndex& index, Dataset<float>& inputDataset, float desiredPrecision, Params& searchParams)
     {
         const int nn = 1;
-<<<<<<< HEAD
-        const int SAMPLE_COUNT = 1000;
-
-=======
         const long SAMPLE_COUNT = 1000;
         
->>>>>>> ec32e4e8
         int samples = min(inputDataset.rows/10, SAMPLE_COUNT);
         if (samples>0) {
             Dataset<float>* testDataset = inputDataset.sample(samples, false);
