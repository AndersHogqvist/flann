/***********************************************************************
 * Software License Agreement (BSD License)
 *
 * Copyright 2008-2009  Marius Muja (mariusm@cs.ubc.ca). All rights reserved.
 * Copyright 2008-2009  David G. Lowe (lowe@cs.ubc.ca). All rights reserved.
 *
 * THE BSD LICENSE
 *
 * Redistribution and use in source and binary forms, with or without
 * modification, are permitted provided that the following conditions
 * are met:
 *
 * 1. Redistributions of source code must retain the above copyright
 *    notice, this list of conditions and the following disclaimer.
 * 2. Redistributions in binary form must reproduce the above copyright
 *    notice, this list of conditions and the following disclaimer in the
 *    documentation and/or other materials provided with the distribution.
 *
 * THIS SOFTWARE IS PROVIDED BY THE AUTHOR ``AS IS'' AND ANY EXPRESS OR
 * IMPLIED WARRANTIES, INCLUDING, BUT NOT LIMITED TO, THE IMPLIED WARRANTIES
 * OF MERCHANTABILITY AND FITNESS FOR A PARTICULAR PURPOSE ARE DISCLAIMED.
 * IN NO EVENT SHALL THE AUTHOR BE LIABLE FOR ANY DIRECT, INDIRECT,
 * INCIDENTAL, SPECIAL, EXEMPLARY, OR CONSEQUENTIAL DAMAGES (INCLUDING, BUT
 * NOT LIMITED TO, PROCUREMENT OF SUBSTITUTE GOODS OR SERVICES; LOSS OF USE,
 * DATA, OR PROFITS; OR BUSINESS INTERRUPTION) HOWEVER CAUSED AND ON ANY
 * THEORY OF LIABILITY, WHETHER IN CONTRACT, STRICT LIABILITY, OR TORT
 * (INCLUDING NEGLIGENCE OR OTHERWISE) ARISING IN ANY WAY OUT OF THE USE OF
 * THIS SOFTWARE, EVEN IF ADVISED OF THE POSSIBILITY OF SUCH DAMAGE.
 *************************************************************************/

#ifndef FLANN_HPP_
#define FLANN_HPP_

#include <vector>
#include <string>
#include <cassert>
#include <cstdio>

#include "flann/flann.h"
#include "flann/general.h"
#include "flann/util/matrix.h"
#include "flann/util/result_set.h"
#include "flann/nn/index_testing.h"
#include "flann/util/object_factory.h"
#include "flann/util/saving.h"
#include "flann/util/pair_iterator.hpp"

#include "flann/algorithms/all_indices.h"

namespace flann
{


/**
   Sets the log level used for all flann functions

   Params:
    level = verbosity level
 */
FLANN_EXPORT void log_verbosity(int level);


struct SavedIndexParams : public IndexParams
{
    SavedIndexParams(std::string filename_) : IndexParams(FLANN_INDEX_SAVED), filename(filename_) {}

    std::string filename;  // filename of the stored index

    void fromParameters(const FLANNParameters& p)
    {
        assert(p.algorithm == algorithm);
        //filename = p.filename;
    }

    void toParameters(FLANNParameters& p) const
    {
        p.algorithm = algorithm;
        //p.filename = filename.c_str();
    }

    void print() const
    {
        logger.info("Index type: %d\n", (int)algorithm);
        logger.info("Filename: %s\n", filename.c_str());
    }
};


template<typename Distance>
class Index
{
    typedef typename Distance::ElementType ElementType;
    typedef typename Distance::ResultType DistanceType;
    Distance distance;
    NNIndex<Distance>* nnIndex;
    bool built;

public:
    Index(const Matrix<ElementType>& features, const IndexParams& params, Distance d = Distance() );

    ~Index();

    void buildIndex();

    void knnSearch(const Matrix<ElementType>& queries, Matrix<int>& indices, Matrix<DistanceType>& dists, int knn, const SearchParams& params);

    int radiusSearch(const Matrix<ElementType>& query, Matrix<int>& indices, Matrix<DistanceType>& dists, float radius, const SearchParams& params);

    void save(std::string filename);

    int veclen() const;

    int size() const;

    NNIndex<Distance>* getIndex()
    {
        return nnIndex;
    }

    const IndexParams* getIndexParameters()
    {
        return nnIndex->getParameters();
    }
};


template<typename Distance>
NNIndex<Distance>* load_saved_index(const Matrix<typename Distance::ElementType>& dataset, const std::string& filename, Distance distance)
{
    typedef typename Distance::ElementType ElementType;

    FILE* fin = fopen(filename.c_str(), "rb");
    if (fin == NULL) {
        return NULL;
    }
    IndexHeader header = load_header(fin);
    if (header.data_type != Datatype<ElementType>::type()) {
        throw FLANNException("Datatype of saved index is different than of the one to be created.");
    }
    if ((size_t(header.rows) != dataset.rows)||(size_t(header.cols) != dataset.cols)) {
        throw FLANNException("The index saved belongs to a different dataset");
    }

    IndexParams* params = ParamsFactory::instance().create(header.index_type);
    NNIndex<Distance>* nnIndex = create_index_by_type<Distance>(dataset, *params, distance);
    nnIndex->loadIndex(fin);
    fclose(fin);

    return nnIndex;
}


template<typename Distance>
Index<Distance>::Index(const Matrix<ElementType>& dataset, const IndexParams& params, Distance d ) : distance (d)
{
    flann_algorithm_t index_type = params.getIndexType();
    built = false;

    if (index_type == FLANN_INDEX_SAVED) {
        nnIndex = load_saved_index<Distance>(dataset, ((const SavedIndexParams&)params).filename, distance);
        built = true;
    }
    else {
        nnIndex = create_index_by_type<Distance>(dataset, params, distance);
    }
}

template<typename Distance>
Index<Distance>::~Index()
{
    delete nnIndex;
}

template<typename Distance>
void Index<Distance>::buildIndex()
{
    if (!built) {
        nnIndex->buildIndex();
        built = true;
    }
}

template<typename Distance>
void Index<Distance>::knnSearch(const Matrix<ElementType>& queries, Matrix<int>& indices, Matrix<DistanceType>& dists, int knn, const SearchParams& searchParams)
{
    if (!built) {
        throw FLANNException("You must build the index before searching.");
    }
    assert(queries.cols == nnIndex->veclen());
    assert(indices.rows >= queries.rows);
    assert(dists.rows >= queries.rows);
    assert(int(indices.cols) >= knn);
    assert(int(dists.cols) >= knn);

<<<<<<< HEAD
#if 0
=======

>>>>>>> b2a1492c
    KNNResultSet<DistanceType> resultSet(knn);
    for (size_t i = 0; i < queries.rows; i++) {
        resultSet.init(indices[i], dists[i]);
        nnIndex->findNeighbors(resultSet, queries[i], searchParams);
    }
<<<<<<< HEAD
#else
    {
      KNNResultVector<DistanceType> resultSet(knn);
      for (size_t i = 0; i < queries.rows; i++)
      {
        resultSet.clear();
        nnIndex->findNeighbors(resultSet, queries[i], searchParams);
        if (searchParams.sorted)
          resultSet.sortAndCopy(indices[i], dists[i]);
        else
          resultSet.copy(indices[i], dists[i]);
      }
    }
#endif
=======

>>>>>>> b2a1492c
}


template<typename Distance>
int Index<Distance>::radiusSearch(const Matrix<ElementType>& query, Matrix<int>& indices, Matrix<DistanceType>& dists, float radius, const SearchParams& searchParams)
{
    if (!built) {
        throw FLANNException("You must build the index before searching.");
    }
    if (query.rows != 1) {
        fprintf(stderr, "I can only search one feature at a time for range search\n");
        return -1;
    }
    assert(query.cols == nnIndex->veclen());
    assert(indices.cols == dists.cols);

    int n = 0;
    int* indices_ptr = NULL;
    DistanceType* dists_ptr = NULL;
    if (indices.cols > 0) {
        n = indices.cols;
        indices_ptr = indices[0];
        dists_ptr = dists[0];
    }

    RadiusResultVector<DistanceType> resultSet(radius, (n>0));
    resultSet.clear();
    nnIndex->findNeighbors(resultSet, query[0], searchParams);
    if (n>0) {
        if (searchParams.sorted)
            resultSet.sortAndCopy(indices_ptr, dists_ptr, n);
        else
            resultSet.copy(indices_ptr, dists_ptr, n);
    }

    return resultSet.size();
}


template<typename Distance>
void Index<Distance>::save(std::string filename)
{
    FILE* fout = fopen(filename.c_str(), "wb");
    if (fout == NULL) {
        throw FLANNException("Cannot open file");
    }
    save_header(fout, *nnIndex);
    nnIndex->saveIndex(fout);
    fclose(fout);
}


template<typename Distance>
int Index<Distance>::size() const
{
    return nnIndex->size();
}

template<typename Distance>
int Index<Distance>::veclen() const
{
    return nnIndex->veclen();
}


template <typename Distance>
int hierarchicalClustering(const Matrix<typename Distance::ElementType>& features, Matrix<typename Distance::ResultType>& centers,
                           const KMeansIndexParams& params, Distance d = Distance())
{
    KMeansIndex<Distance> kmeans(features, params, d);
    kmeans.buildIndex();

    int clusterNum = kmeans.getClusterCenters(centers);
    return clusterNum;
}

}
#endif /* FLANN_HPP_ */<|MERGE_RESOLUTION|>--- conflicted
+++ resolved
@@ -192,17 +192,12 @@
     assert(int(indices.cols) >= knn);
     assert(int(dists.cols) >= knn);
 
-<<<<<<< HEAD
 #if 0
-=======
-
->>>>>>> b2a1492c
     KNNResultSet<DistanceType> resultSet(knn);
     for (size_t i = 0; i < queries.rows; i++) {
         resultSet.init(indices[i], dists[i]);
         nnIndex->findNeighbors(resultSet, queries[i], searchParams);
     }
-<<<<<<< HEAD
 #else
     {
       KNNResultVector<DistanceType> resultSet(knn);
@@ -217,9 +212,6 @@
       }
     }
 #endif
-=======
-
->>>>>>> b2a1492c
 }
 
 
