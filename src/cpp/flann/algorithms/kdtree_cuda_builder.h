/***********************************************************************
 * Software License Agreement (BSD License)
 *
 * Copyright 2011       Andreas Muetzel (amuetzel@uni-koblenz.de). All rights reserved.
 *
 * THE BSD LICENSE
 *
 * Redistribution and use in source and binary forms, with or without
 * modification, are permitted provided that the following conditions
 * are met:
 *
 * 1. Redistributions of source code must retain the above copyright
 *    notice, this list of conditions and the following disclaimer.
 * 2. Redistributions in binary form must reproduce the above copyright
 *    notice, this list of conditions and the following disclaimer in the
 *    documentation and/or other materials provided with the distribution.
 *
 * THIS SOFTWARE IS PROVIDED BY THE AUTHOR ``AS IS'' AND ANY EXPRESS OR
 * IMPLIED WARRANTIES, INCLUDING, BUT NOT LIMITED TO, THE IMPLIED WARRANTIES
 * OF MERCHANTABILITY AND FITNESS FOR A PARTICULAR PURPOSE ARE DISCLAIMED.
 * IN NO EVENT SHALL THE AUTHOR BE LIABLE FOR ANY DIRECT, INDIRECT,
 * INCIDENTAL, SPECIAL, EXEMPLARY, OR CONSEQUENTIAL DAMAGES (INCLUDING, BUT
 * NOT LIMITED TO, PROCUREMENT OF SUBSTITUTE GOODS OR SERVICES; LOSS OF USE,
 * DATA, OR PROFITS; OR BUSINESS INTERRUPTION) HOWEVER CAUSED AND ON ANY
 * THEORY OF LIABILITY, WHETHER IN CONTRACT, STRICT LIABILITY, OR TORT
 * (INCLUDING NEGLIGENCE OR OTHERWISE) ARISING IN ANY WAY OUT OF THE USE OF
 * THIS SOFTWARE, EVEN IF ADVISED OF THE POSSIBILITY OF SUCH DAMAGE.
 *************************************************************************/

#ifndef FLANN_CUDA_KD_TREE_BUILDER_H_
#define FLANN_CUDA_KD_TREE_BUILDER_H_
#include <thrust/host_vector.h>
#include <thrust/device_vector.h>
#include <thrust/sort.h>
#include <thrust/partition.h>
#include <thrust/unique.h>
#include <thrust/scan.h>
#include <thrust/execution_policy.h>
#include <flann/util/cutil_math.h>
#include <stdlib.h>

// #define PRINT_DEBUG_TIMING

namespace flann
{
//      template< typename T >
//      void print_vector(  const flann::cuda::device_vector_noinit<T>& v )
//      {
//              for( int i=0; i< v.size(); i++ )
//              {
//                      std::cout<<v[i]<<std::endl;
//              }
//      }
//
//      template< typename T1, typename T2 >
//      void print_vector(  const flann::cuda::device_vector_noinit<T1>& v1, const flann::cuda::device_vector_noinit<T2>& v2 )
//      {
//              for( int i=0; i< v1.size(); i++ )
//              {
//                      std::cout<<i<<": "<<v1[i]<<" "<<v2[i]<<std::endl;
//              }
//      }
//
//      template< typename T1, typename T2, typename T3 >
//      void print_vector(  const flann::cuda::device_vector_noinit<T1>& v1, const flann::cuda::device_vector_noinit<T2>& v2, const flann::cuda::device_vector_noinit<T3>& v3 )
//      {
//              for( int i=0; i< v1.size(); i++ )
//              {
//                      std::cout<<i<<": "<<v1[i]<<" "<<v2[i]<<" "<<v3[i]<<std::endl;
//              }
//      }
//
//      template< typename T >
//      void print_vector_by_index(  const flann::cuda::device_vector_noinit<T>& v,const flann::cuda::device_vector_noinit<int>& ind )
//      {
//              for( int i=0; i< v.size(); i++ )
//              {
//                      std::cout<<v[ind[i]]<<std::endl;
//              }
//      }

//      std::ostream& operator <<(std::ostream& stream, const cuda::kd_tree_builder_detail::SplitInfo& s) {
//      stream<<"(split l/r: "<< s.left <<" "<< s.right<< "  split:"<<s.split_dim<<" "<<s.split_val<<")";
//      return stream;
// }
//
//
// std::ostream& operator <<(std::ostream& stream, const cuda::kd_tree_builder_detail::NodeInfo& s) {
//      stream<<"(node: "<<s.child1()<<" "<<s.parent()<<" "<<s.child2()<<")";
//      return stream;
// }
//
// std::ostream& operator <<(std::ostream& stream, const float4& s) {
//      stream<<"("<<s.x<<","<<s.y<<","<<s.z<<","<<s.w<<")";
//      return stream;
// }
namespace cuda
{
	// flann::cuda::device_vector_noinit is used to take place of thrust::device_vector
	// as thrust::device_vector always uses default stream, and always contains a fill
	template<typename T>
	class device_vector_noinit
	{
	private:
		thrust::device_ptr<T> m_ptr;
		size_t m_size;

	public:
		device_vector_noinit()
		{
			m_size = 0;
		}

		~device_vector_noinit()
		{
			if (m_size)
				thrust::device_free(m_ptr);
			m_size = 0;
		}

		device_vector_noinit(size_t s)
		{
			m_size = s;
			if (s)
				m_ptr = thrust::device_malloc<T>(s);
		}

		template<typename DerivedPolicy>
		device_vector_noinit(const thrust::detail::execution_policy_base<DerivedPolicy> &exec, size_t s, T t)
		{
			m_size = s;
			if (s)
			{
				m_ptr = thrust::device_malloc<T>(s);
				thrust::fill(exec, m_ptr, m_ptr + m_size, t);
			}
		}

		size_t size() const
		{
			return m_size;
		}

		void resize(size_t s)
		{
			if (m_size)
				thrust::device_free(m_ptr);
			m_size = s;
			if (s)
				m_ptr = thrust::device_malloc<T>(s);
		}

		template<typename DerivedPolicy>
		void append(const thrust::detail::execution_policy_base<DerivedPolicy> &exec, size_t n, T t)
		{
			if (n == 0)
				return;

			if (m_size)
			{
				thrust::device_ptr<T> new_ptr = thrust::device_malloc<T>(m_size + n);

				thrust::copy(exec, m_ptr, m_ptr + m_size, new_ptr);
				thrust::fill(exec, new_ptr + m_size, new_ptr + m_size + n, t);

				thrust::device_free(m_ptr);
				m_ptr = new_ptr;

				m_size = m_size + n;
			}
			else
			{
				resize(n);
				thrust::fill(exec, m_ptr, m_ptr + n, t);
				m_size = n;
			}
		}

		thrust::device_ptr<T> begin() const
		{
			return m_ptr;
		}

		thrust::device_ptr<T> end() const
		{
			return m_ptr + m_size;
		}

		auto back() const
		{
			return m_ptr[m_size - 1];
		}

		auto operator [] (const size_t i) const
		{
			return m_ptr[i];
		}
	};


namespace kd_tree_builder_detail
{
//! normal node: contains the split dimension and value
//! leaf node: left == index of first points, right==index of last point +1
struct SplitInfo
{
    union {
        struct
        {
            // begin of child nodes
            int left;
            // end of child nodes
            int right;
        };
        struct
        {
            int split_dim;
            float split_val;
        };
    };

};

struct IsEven
{
    typedef int result_type;
    __device__
    int operator()(int i )
    {
        return (i& 1)==0;
    }
};

struct SecondElementIsEven
{
    __host__ __device__
    bool operator()( const thrust::tuple<int,int>& i )
    {
        return (thrust::get<1>(i)& 1)==0;
    }
};

//! just for convenience: access a float4 by an index in [0,1,2]
//! (casting it to a float* and accessing it by the index is way slower...)
__host__ __device__
float get_value_by_index( const float4& f, int i )
{
    switch(i) {
    case 0:
        return f.x;
    case 1:
        return f.y;
    default:
        return f.z;
    }

}

//! mark a point as belonging to the left or right child of its current parent
//! called after parents are split
struct MovePointsToChildNodes
{
    MovePointsToChildNodes( int* child1, SplitInfo* splits, float* x, float* y, float* z, int* ox, int* oy, int* oz, int* lrx, int* lry, int* lrz )
        : child1_(child1), splits_(splits), x_(x), y_(y), z_(z), ox_(ox), oy_(oy), oz_(oz), lrx_(lrx), lry_(lry), lrz_(lrz){}
    //  int dim;
    //  float threshold;
    int* child1_;
    SplitInfo* splits_;

    // coordinate values
    float* x_, * y_, * z_;
    // owner indices -> which node does the point belong to?
    int* ox_, * oy_, * oz_;
    // temp info: will be set to 1 of a point is moved to the right child node, 0 otherwise
    // (used later in the scan op to separate the points of the children into continuous ranges)
    int* lrx_, * lry_, * lrz_;
    __device__
    void operator()( const thrust::tuple<int, int, int, int>& data )
    {
        int index = thrust::get<0>(data);
        int owner = ox_[index]; // before a split, all points at the same position in the index array have the same owner
        int point_ind1=thrust::get<1>(data);
        int point_ind2=thrust::get<2>(data);
        int point_ind3=thrust::get<3>(data);
        int leftChild=child1_[owner];
        int split_dim;
        float dim_val1, dim_val2, dim_val3;
        SplitInfo split;
        lrx_[index]=0;
        lry_[index]=0;
        lrz_[index]=0;
        // this element already belongs to a leaf node -> everything alright, no need to change anything
        if( leftChild==-1 ) {
            return;
        }
        // otherwise: load split data, and assign this index to the new owner
        split = splits_[owner];
        split_dim=split.split_dim;
        switch( split_dim ) {
        case 0:
            dim_val1=x_[point_ind1];
            dim_val2=x_[point_ind2];
            dim_val3=x_[point_ind3];
            break;
        case 1:
            dim_val1=y_[point_ind1];
            dim_val2=y_[point_ind2];
            dim_val3=y_[point_ind3];
            break;
        default:
            dim_val1=z_[point_ind1];
            dim_val2=z_[point_ind2];
            dim_val3=z_[point_ind3];
            break;

        }


        int r1=leftChild +(dim_val1 > split.split_val);
        ox_[index]=r1;
        int r2=leftChild+(dim_val2 > split.split_val);
        oy_[index]=r2;
        oz_[index]=leftChild+(dim_val3 > split.split_val);

        lrx_[index] = (dim_val1 > split.split_val);
        lry_[index] = (dim_val2 > split.split_val);
        lrz_[index] = (dim_val3 > split.split_val);
        //                      return thrust::make_tuple( r1, r2, leftChild+(dim_val > split.split_val) );
    }
};

//! used to update the left/right pointers and aabb infos after the node splits
struct SetLeftAndRightAndAABB
{
    int maxPoints;
    int nElements;

    SplitInfo* nodes;
    int* counts;
    int* labels;
    float4* aabbMin;
    float4* aabbMax;
    const float* x,* y,* z;
    const int* ix, * iy, * iz;

    __host__ __device__
    void operator()( int i )
    {
        int index=labels[i];
        int right;
        int left = counts[i];
        nodes[index].left=left;
        if( i < nElements-1 ) {
            right=counts[i+1];
        }
        else { // index==nNodes
            right=maxPoints;
        }
        nodes[index].right=right;
        aabbMin[index].x=x[ix[left]];
        aabbMin[index].y=y[iy[left]];
        aabbMin[index].z=z[iz[left]];
        aabbMax[index].x=x[ix[right-1]];
        aabbMax[index].y=y[iy[right-1]];
        aabbMax[index].z=z[iz[right-1]];
    }
};


//! - decide whether a node has to be split
//! if yes:
//! - allocate child nodes
//! - set split axis as axis of maximum aabb length
struct SplitNodes
{
    int maxPointsPerNode;
    int* node_count;
    int* nodes_allocated;
    int* out_of_space;
    int* child1_;
    int* parent_;
    SplitInfo* splits;

    __device__
    void operator()( thrust::tuple<int&, int&,SplitInfo&,float4&,float4&, int> node ) // float4: aabbMin, aabbMax
    {
        int& parent=thrust::get<0>(node);
        int& child1=thrust::get<1>(node);
        SplitInfo& s=thrust::get<2>(node);
        const float4& aabbMin=thrust::get<3>(node);
        const float4& aabbMax=thrust::get<4>(node);
        int my_index = thrust::get<5>(node);
        bool split_node=false;
        // first, each thread block counts the number of nodes that it needs to allocate...
        __shared__ int block_nodes_to_allocate;
        if( threadIdx.x== 0 ) block_nodes_to_allocate=0;
        __syncthreads();

        // don't split if all points are equal
        // (could lead to an infinite loop, and doesn't make any sense anyway)
        bool all_points_in_node_are_equal=aabbMin.x == aabbMax.x && aabbMin.y==aabbMax.y && aabbMin.z==aabbMax.z;

        int offset_to_global=0;

        // maybe this could be replaced with a reduction...
        if(( child1==-1) &&( s.right-s.left > maxPointsPerNode) && !all_points_in_node_are_equal ) { // leaf node
            split_node=true;
            offset_to_global = atomicAdd( &block_nodes_to_allocate,2 );
        }

        __syncthreads();
        __shared__ int block_left;
        __shared__ bool enough_space;
        // ... then the first thread tries to allocate this many nodes...
        if( threadIdx.x==0) {
            block_left = atomicAdd( node_count, block_nodes_to_allocate );
            enough_space = block_left+block_nodes_to_allocate < *nodes_allocated;
            // if it doesn't succeed, no nodes will be created by this block
            if( !enough_space ) {
                atomicAdd( node_count, -block_nodes_to_allocate );
                *out_of_space=1;
            }
        }

        __syncthreads();
        // this thread needs to split it's node && there was enough space for all the nodes
        // in this block.
        //(The whole "allocate-per-block-thing" is much faster than letting each element allocate
        // its space on its own, because shared memory atomics are A LOT faster than
        // global mem atomics!)
        if( split_node && enough_space ) {
            int left = block_left + offset_to_global;

            splits[left].left=s.left;
            splits[left].right=s.right;
            splits[left+1].left=0;
            splits[left+1].right=0;

            // split axis/position: middle of longest aabb extent
            float4 aabbDim=aabbMax-aabbMin;
            int maxDim=0;
            float maxDimLength=aabbDim.x;
            float4 splitVal=(aabbMax+aabbMin);
            splitVal*=0.5f;
            for( int i=1; i<=2; i++ ) {
                float val = get_value_by_index(aabbDim,i);
                if( val > maxDimLength ) {
                    maxDim=i;
                    maxDimLength=val;
                }
            }
            s.split_dim=maxDim;
            s.split_val=get_value_by_index(splitVal,maxDim);

            child1_[my_index]=left;
            splits[my_index]=s;

            parent_[left]=my_index;
            parent_[left+1]=my_index;
            child1_[left]=-1;
            child1_[left+1]=-1;
        }
    }
};


//! computes the scatter target address for the split operation, see Sengupta,Harris,Zhang,Owen: Scan Primitives for GPU Computing
//! in my use case, this is about 2x as fast as thrust::partition
struct set_addr3
{
    const int* val_, * f_;

    int npoints_;
    __device__
    int operator()( int id )
    {
        int nf = f_[npoints_-1] + (val_[npoints_-1]);
        int f=f_[id];
        int t = id -f+nf;
        return val_[id] ? f : t;
    }
};

//! converts a float4 point (xyz) to a tuple of three float vals (used to separate the
//! float4 input buffer into three arrays in the beginning of the tree build)
struct pointxyz_to_px_py_pz
{
    __device__
    thrust::tuple<float,float,float> operator()( const float4& val )
    {
        return thrust::make_tuple(val.x, val.y, val.z);
    }
};
} // namespace kd_tree_builder_detail

} // namespace cuda


std::ostream& operator <<(std::ostream& stream, const cuda::kd_tree_builder_detail::SplitInfo& s)
{
    stream<<"(split l/r: "<< s.left <<" "<< s.right<< "  split:"<<s.split_dim<<" "<<s.split_val<<")";
    return stream;
}
class CudaKdTreeBuilder
{
public:
    CudaKdTreeBuilder( const flann::cuda::device_vector_noinit<float4>& points, int max_leaf_size, cudaStream_t stream ) : /*out_of_space_(1,0),node_count_(1,1),*/ max_leaf_size_(max_leaf_size)
    {
        points_=&points;
<<<<<<< HEAD
        int prealloc = max((int)points.size()/max_leaf_size_*16, 1);
        allocation_info_.resize(3);
        allocation_info_[NodeCount]=1;
        allocation_info_[NodesAllocated]=prealloc;
        allocation_info_[OutOfSpace]=0;
=======
		gpu_stream = stream;
        int prealloc = points.size()/max_leaf_size_*16;
		thrust::host_vector<int> alloc_info(3);
		alloc_info[0] = 1;
		alloc_info[1] = prealloc;
		alloc_info[2] = 0;
		allocation_info_.resize(3);
		thrust::detail::two_system_copy(thrust::host, thrust::cuda::par.on(gpu_stream), alloc_info.begin(), alloc_info.end(), allocation_info_.begin());
>>>>>>> 5fc7f244

        //              std::cout<<points_->size()<<std::endl;

		child1_ = new flann::cuda::device_vector_noinit<int>(thrust::cuda::par.on(gpu_stream), prealloc, -1);
		parent_ = new flann::cuda::device_vector_noinit<int>(thrust::cuda::par.on(gpu_stream), prealloc, -1);
		cuda::kd_tree_builder_detail::SplitInfo s;
        s.left=0;
        s.right=0;
		splits_ = new flann::cuda::device_vector_noinit<cuda::kd_tree_builder_detail::SplitInfo>(thrust::cuda::par.on(gpu_stream), prealloc, s);
		s.right=points.size();
        //(*splits_)[0]=s;
		thrust::detail::two_system_copy(thrust::host, thrust::cuda::par.on(gpu_stream), &s, &s + 1, splits_->begin());

        aabb_min_=new flann::cuda::device_vector_noinit<float4>(prealloc);
        aabb_max_=new flann::cuda::device_vector_noinit<float4>(prealloc);

        index_x_=new flann::cuda::device_vector_noinit<int>(points_->size());
        index_y_=new flann::cuda::device_vector_noinit<int>(points_->size());
        index_z_=new flann::cuda::device_vector_noinit<int>(points_->size());

        owners_x_=new flann::cuda::device_vector_noinit<int>(thrust::cuda::par.on(gpu_stream), points_->size(),0);
        owners_y_=new flann::cuda::device_vector_noinit<int>(thrust::cuda::par.on(gpu_stream), points_->size(),0);
        owners_z_=new flann::cuda::device_vector_noinit<int>(thrust::cuda::par.on(gpu_stream), points_->size(),0);

        leftright_x_ = new flann::cuda::device_vector_noinit<int>(thrust::cuda::par.on(gpu_stream), points_->size(),0);
        leftright_y_ = new flann::cuda::device_vector_noinit<int>(thrust::cuda::par.on(gpu_stream), points_->size(),0);
        leftright_z_ = new flann::cuda::device_vector_noinit<int>(thrust::cuda::par.on(gpu_stream), points_->size(),0);

        tmp_index_=new flann::cuda::device_vector_noinit<int>(points_->size());
        tmp_owners_=new flann::cuda::device_vector_noinit<int>(points_->size());
        tmp_misc_=new flann::cuda::device_vector_noinit<int>(points_->size());

        points_x_=new flann::cuda::device_vector_noinit<float>(points_->size());
        points_y_=new flann::cuda::device_vector_noinit<float>(points_->size());
        points_z_=new flann::cuda::device_vector_noinit<float>(points_->size());
        delete_node_info_=false;
    }

    ~CudaKdTreeBuilder()
    {
        if( delete_node_info_ ) {
            delete child1_;
            delete parent_;
            delete splits_;
            delete aabb_min_;
            delete aabb_max_;
            delete index_x_;
		}

        delete index_y_;
        delete index_z_;
        delete owners_x_;
        delete owners_y_;
        delete owners_z_;
        delete points_x_;
        delete points_y_;
        delete points_z_;
        delete leftright_x_;
        delete leftright_y_;
        delete leftright_z_;
        delete tmp_index_;
        delete tmp_owners_;
        delete tmp_misc_;
    }

	//! build the tree
	//! general idea:
	//! - build sorted lists of the points in x y and z order (to be able to compute tight AABBs in O(1) )
	//! - while( nodes to split exist )
	//!    - split non-child nodes along longest axis if the number of points is > max_points_per_node
	//!    - for each point: determine whether it is in a node that was split. If yes, mark it as belonging to the left or right child node of its current parent node
	//!    - reorder the points so that the points of a single node are continuous in the node array
	//!    - update the left/right pointers and AABBs of all nodes
    void buildTree()
    {
        //              std::cout<<"buildTree()"<<std::endl;
        //              sleep(1);
        //              Util::Timer stepTimer;
        thrust::transform(thrust::cuda::par.on(gpu_stream), points_->begin(), points_->end(), thrust::make_zip_iterator(thrust::make_tuple(points_x_->begin(), points_y_->begin(),points_z_->begin()) ), cuda::kd_tree_builder_detail::pointxyz_to_px_py_pz() );

        thrust::counting_iterator<int> it(0);
        thrust::copy(thrust::cuda::par.on(gpu_stream), it, it+points_->size(), index_x_->begin() );

        thrust::copy(thrust::cuda::par.on(gpu_stream), index_x_->begin(), index_x_->end(), index_y_->begin() );
        thrust::copy(thrust::cuda::par.on(gpu_stream), index_x_->begin(), index_x_->end(), index_z_->begin() );

        flann::cuda::device_vector_noinit<float> tmpv(points_->size());

        // create sorted index list -> can be used to compute AABBs in O(1)
        thrust::copy(thrust::cuda::par.on(gpu_stream), points_x_->begin(), points_x_->end(), tmpv.begin());
        thrust::sort_by_key(thrust::cuda::par.on(gpu_stream), tmpv.begin(), tmpv.end(), index_x_->begin() );
        thrust::copy(thrust::cuda::par.on(gpu_stream), points_y_->begin(), points_y_->end(), tmpv.begin());
        thrust::sort_by_key(thrust::cuda::par.on(gpu_stream), tmpv.begin(), tmpv.end(), index_y_->begin() );
        thrust::copy(thrust::cuda::par.on(gpu_stream), points_z_->begin(), points_z_->end(), tmpv.begin());
        thrust::sort_by_key(thrust::cuda::par.on(gpu_stream), tmpv.begin(), tmpv.end(), index_z_->begin() );

		int idxx, idxy, idxz;
		float xx, yy, zz;
		float4 xyzw;

		thrust::detail::two_system_copy(thrust::cuda::par.on(gpu_stream), thrust::host, index_x_->begin(), index_x_->begin() + 1, &idxx);
		thrust::detail::two_system_copy(thrust::cuda::par.on(gpu_stream), thrust::host, index_y_->begin(), index_y_->begin() + 1, &idxy);
		thrust::detail::two_system_copy(thrust::cuda::par.on(gpu_stream), thrust::host, index_z_->begin(), index_z_->begin() + 1, &idxz);
		thrust::detail::two_system_copy(thrust::cuda::par.on(gpu_stream), thrust::host, points_x_->begin() + idxx, points_x_->begin() + idxx + 1, &xx);
		thrust::detail::two_system_copy(thrust::cuda::par.on(gpu_stream), thrust::host, points_y_->begin() + idxy, points_y_->begin() + idxy + 1, &yy);
		thrust::detail::two_system_copy(thrust::cuda::par.on(gpu_stream), thrust::host, points_z_->begin() + idxz, points_z_->begin() + idxz + 1, &zz);
		xyzw = make_float4(xx, yy, zz, 0);
		thrust::detail::two_system_copy(thrust::host, thrust::cuda::par.on(gpu_stream), &xyzw, &xyzw + 1, aabb_min_->begin());

		thrust::detail::two_system_copy(thrust::cuda::par.on(gpu_stream), thrust::host, index_x_->end() - 1, index_x_->end(), &idxx);
		thrust::detail::two_system_copy(thrust::cuda::par.on(gpu_stream), thrust::host, index_y_->end() - 1, index_y_->end(), &idxy);
		thrust::detail::two_system_copy(thrust::cuda::par.on(gpu_stream), thrust::host, index_z_->end() - 1, index_z_->end(), &idxz);
		thrust::detail::two_system_copy(thrust::cuda::par.on(gpu_stream), thrust::host, points_x_->begin() + idxx, points_x_->begin() + idxx + 1, &xx);
		thrust::detail::two_system_copy(thrust::cuda::par.on(gpu_stream), thrust::host, points_y_->begin() + idxy, points_y_->begin() + idxy + 1, &yy);
		thrust::detail::two_system_copy(thrust::cuda::par.on(gpu_stream), thrust::host, points_z_->begin() + idxz, points_z_->begin() + idxz + 1, &zz);
		xyzw = make_float4(xx, yy, zz, 0);
		thrust::detail::two_system_copy(thrust::host, thrust::cuda::par.on(gpu_stream), &xyzw, &xyzw + 1, aabb_max_->begin());

        //(*aabb_min_)[0]=make_float4((*points_x_)[(*index_x_)[0]],(*points_y_)[(*index_y_)[0]],(*points_z_)[(*index_z_)[0]],0);

        //(*aabb_max_)[0]=make_float4((*points_x_)[(*index_x_)[points_->size()-1]],(*points_y_)[(*index_y_)[points_->size()-1]],(*points_z_)[(*index_z_)[points_->size()-1]],0);
        #ifdef PRINT_DEBUG_TIMING
        cudaDeviceSynchronize();
        std::cout<<" initial stuff:"<<stepTimer.elapsed()<<std::endl;
        stepTimer.restart();
        #endif
        int last_node_count=0;
        for( int i=0;; i++ ) {
            cuda::kd_tree_builder_detail::SplitNodes sn;

            sn.maxPointsPerNode=max_leaf_size_;
            sn.node_count=thrust::raw_pointer_cast(&allocation_info_[NodeCount]);
            sn.nodes_allocated=thrust::raw_pointer_cast(&allocation_info_[NodesAllocated]);
            sn.out_of_space=thrust::raw_pointer_cast(&allocation_info_[OutOfSpace]);
            sn.child1_=thrust::raw_pointer_cast(&(*child1_)[0]);
            sn.parent_=thrust::raw_pointer_cast(&(*parent_)[0]);
            sn.splits=thrust::raw_pointer_cast(&(*splits_)[0]);

            thrust::counting_iterator<int> cit(0);
            thrust::for_each(thrust::cuda::par.on(gpu_stream), thrust::make_zip_iterator(thrust::make_tuple( parent_->begin(), child1_->begin(),  splits_->begin(), aabb_min_->begin(), aabb_max_->begin(), cit  )),
                              thrust::make_zip_iterator(thrust::make_tuple( parent_->begin()+last_node_count, child1_->begin()+last_node_count,splits_->begin()+last_node_count, aabb_min_->begin()+last_node_count, aabb_max_->begin()+last_node_count,cit+last_node_count  )),
                              sn   );
            // copy allocation info to host
            thrust::host_vector<int> alloc_info(allocation_info_.size());
			thrust::detail::two_system_copy(thrust::cuda::par.on(gpu_stream), thrust::host, allocation_info_.begin(), allocation_info_.end(), alloc_info.begin());

            if( last_node_count == alloc_info[NodeCount] ) { // no more nodes were split -> done
                break;
            }
            last_node_count=alloc_info[NodeCount];
			
			// a node was un-splittable due to a lack of space
            if( alloc_info[OutOfSpace]==1 ) {
                resize_node_vectors(alloc_info[NodesAllocated]*2);
                alloc_info[OutOfSpace]=0;
                alloc_info[NodesAllocated]*=2;
				thrust::detail::two_system_copy(thrust::host, thrust::cuda::par.on(gpu_stream), alloc_info.begin(), alloc_info.end(), allocation_info_.begin());
				//allocation_info_=alloc_info;
            }
            #ifdef PRINT_DEBUG_TIMING
            cudaDeviceSynchronize();
            std::cout<<" node split:"<<stepTimer.elapsed()<<std::endl;
            stepTimer.restart();
            #endif

            // foreach point: point was in node that was split?move it to child (leaf) node : do nothing
            cuda::kd_tree_builder_detail::MovePointsToChildNodes sno( thrust::raw_pointer_cast(&(*child1_)[0]),
                                                                      thrust::raw_pointer_cast(&(*splits_)[0]),
                                                                      thrust::raw_pointer_cast(&(*points_x_)[0]),
                                                                      thrust::raw_pointer_cast(&(*points_y_)[0]),
                                                                      thrust::raw_pointer_cast(&(*points_z_)[0]),
                                                                      thrust::raw_pointer_cast(&(*owners_x_)[0]),
                                                                      thrust::raw_pointer_cast(&(*owners_y_)[0]),
                                                                      thrust::raw_pointer_cast(&(*owners_z_)[0]),
                                                                      thrust::raw_pointer_cast(&(*leftright_x_)[0]),
                                                                      thrust::raw_pointer_cast(&(*leftright_y_)[0]),
                                                                      thrust::raw_pointer_cast(&(*leftright_z_)[0])
                                                                      );
            thrust::counting_iterator<int> ci0(0);
            thrust::for_each(thrust::cuda::par.on(gpu_stream), thrust::make_zip_iterator( thrust::make_tuple( ci0, index_x_->begin(), index_y_->begin(), index_z_->begin()) ),
                              thrust::make_zip_iterator( thrust::make_tuple( ci0+points_->size(), index_x_->end(), index_y_->end(), index_z_->end()) ),sno  );

            #ifdef PRINT_DEBUG_TIMING
            cudaDeviceSynchronize();
            std::cout<<" set new owners:"<<stepTimer.elapsed()<<std::endl;
            stepTimer.restart();
            #endif

            // move points around so that each leaf node's points are continuous
            separate_left_and_right_children(*index_x_,*owners_x_,*tmp_index_,*tmp_owners_, *leftright_x_);
            std::swap(tmp_index_, index_x_);
            std::swap(tmp_owners_, owners_x_);
            separate_left_and_right_children(*index_y_,*owners_y_,*tmp_index_,*tmp_owners_, *leftright_y_,false);
            std::swap(tmp_index_, index_y_);
            separate_left_and_right_children(*index_z_,*owners_z_,*tmp_index_,*tmp_owners_, *leftright_z_,false);
            std::swap(tmp_index_, index_z_);

            #ifdef PRINT_DEBUG_TIMING
            cudaDeviceSynchronize();
            std::cout<<" split:"<<stepTimer.elapsed()<<std::endl;
            stepTimer.restart();
            #endif
            // calculate new AABB etc
            update_leftright_and_aabb( *points_x_, *points_y_, *points_z_, *index_x_, *index_y_, *index_z_, *owners_x_, *splits_,*aabb_min_, *aabb_max_);
            #ifdef PRINT_DEBUG_TIMING
            cudaDeviceSynchronize();
            std::cout<<" update_leftright_and_aabb:"<<stepTimer.elapsed()<<std::endl;
            stepTimer.restart();
            print_vector(node_count_);
            #endif

        }
    }
    
	template<class Distance> 
	friend class KDTreeCuda3dIndex;

protected:


    //! takes the partitioned nodes, and sets the left-/right info of leaf nodes, as well as the AABBs
    void
    update_leftright_and_aabb( const flann::cuda::device_vector_noinit<float>& x, const flann::cuda::device_vector_noinit<float>& y,const flann::cuda::device_vector_noinit<float>& z,
                               const flann::cuda::device_vector_noinit<int>& ix, const flann::cuda::device_vector_noinit<int>& iy,const flann::cuda::device_vector_noinit<int>& iz,
                               const flann::cuda::device_vector_noinit<int>& owners,
                               flann::cuda::device_vector_noinit<cuda::kd_tree_builder_detail::SplitInfo>& splits, flann::cuda::device_vector_noinit<float4>& aabbMin,flann::cuda::device_vector_noinit<float4>& aabbMax)
    {
        flann::cuda::device_vector_noinit<int>* labelsUnique=tmp_owners_;
        flann::cuda::device_vector_noinit<int>* countsUnique=tmp_index_;
		// assume: points of each node are continuous in the array
		
		// find which nodes are here, and where each node's points begin and end
        int unique_labels = thrust::unique_by_key_copy(thrust::cuda::par.on(gpu_stream), owners.begin(), owners.end(), thrust::counting_iterator<int>(0), labelsUnique->begin(), countsUnique->begin()).first - labelsUnique->begin();

		// update the info
        cuda::kd_tree_builder_detail::SetLeftAndRightAndAABB s;
        s.maxPoints=x.size();
        s.nElements=unique_labels;
        s.nodes=thrust::raw_pointer_cast(&(splits[0]));
        s.counts=thrust::raw_pointer_cast(&( (*countsUnique)[0]));
        s.labels=thrust::raw_pointer_cast(&( (*labelsUnique)[0]));
        s.x=thrust::raw_pointer_cast(&x[0]);
        s.y=thrust::raw_pointer_cast(&y[0]);
        s.z=thrust::raw_pointer_cast(&z[0]);
        s.ix=thrust::raw_pointer_cast(&ix[0]);
        s.iy=thrust::raw_pointer_cast(&iy[0]);
        s.iz=thrust::raw_pointer_cast(&iz[0]);
        s.aabbMin=thrust::raw_pointer_cast(&aabbMin[0]);
        s.aabbMax=thrust::raw_pointer_cast(&aabbMax[0]);

        thrust::counting_iterator<int> it(0);
        thrust::for_each(thrust::cuda::par.on(gpu_stream), it, it+unique_labels, s);
    }

    //! Separates the left and right children of each node into continuous parts of the array.
    //! More specifically, it seperates children with even and odd node indices because nodes are always
    //! allocated in pairs -> child1==child2+1 -> child1 even and child2 odd, or vice-versa.
    //! Since the split operation is stable, this results in continuous partitions
    //! for all the single nodes.
    //! (basically the split primitive according to sengupta et al)
    //! about twice as fast as thrust::partition
    void separate_left_and_right_children( flann::cuda::device_vector_noinit<int>& key_in, flann::cuda::device_vector_noinit<int>& val_in, flann::cuda::device_vector_noinit<int>& key_out, flann::cuda::device_vector_noinit<int>& val_out, flann::cuda::device_vector_noinit<int>& left_right_marks, bool scatter_val_out=true )
    {
        flann::cuda::device_vector_noinit<int>* f_tmp = &val_out;
        flann::cuda::device_vector_noinit<int>* addr_tmp = tmp_misc_;

        thrust::exclusive_scan(thrust::cuda::par.on(gpu_stream), /*thrust::make_transform_iterator(*/ left_right_marks.begin() /*,cuda::kd_tree_builder_detail::IsEven*/
                                                                     /*())*/, /*thrust::make_transform_iterator(*/ left_right_marks.end() /*,cuda::kd_tree_builder_detail::IsEven*/
                                                                     /*())*/,     f_tmp->begin() );
        cuda::kd_tree_builder_detail::set_addr3 sa;
        sa.val_=thrust::raw_pointer_cast(&left_right_marks[0]);
        sa.f_=thrust::raw_pointer_cast(&(*f_tmp)[0]);
        sa.npoints_=key_in.size();
        thrust::counting_iterator<int> it(0);
        thrust::transform(thrust::cuda::par.on(gpu_stream), it, it+val_in.size(), addr_tmp->begin(), sa);

        thrust::scatter(thrust::cuda::par.on(gpu_stream), key_in.begin(), key_in.end(), addr_tmp->begin(), key_out.begin());
        if( scatter_val_out ) thrust::scatter(thrust::cuda::par.on(gpu_stream), val_in.begin(), val_in.end(), addr_tmp->begin(), val_out.begin());
    }

    //! allocates additional space in all the node-related vectors.
    //! new_size elements will be added to all vectors.
    void resize_node_vectors( size_t new_size )
    {
        size_t add = new_size - child1_->size();
        child1_->append(thrust::cuda::par.on(gpu_stream), add, -1);
        parent_->append(thrust::cuda::par.on(gpu_stream), add, -1);
        cuda::kd_tree_builder_detail::SplitInfo s;
        s.left=0;
        s.right=0;
        splits_->append(thrust::cuda::par.on(gpu_stream), add, s);
        float4 f;
        aabb_min_->append(thrust::cuda::par.on(gpu_stream), add, f);
        aabb_max_->append(thrust::cuda::par.on(gpu_stream), add, f);
    }

	cudaStream_t gpu_stream;

    const flann::cuda::device_vector_noinit<float4>* points_;
	
	// tree data, those are stored per-node
	
	//! left child of each node. (right child==left child + 1, due to the alloc mechanism)
	//! child1_[node]==-1 if node is a leaf node
    flann::cuda::device_vector_noinit<int>* child1_;
	//! parent node of each node
    flann::cuda::device_vector_noinit<int>* parent_;
	//! split info (dim/value or left/right pointers)
    flann::cuda::device_vector_noinit<cuda::kd_tree_builder_detail::SplitInfo>* splits_;
	//! min aabb value of each node
    flann::cuda::device_vector_noinit<float4>* aabb_min_;
	//! max aabb value of each node
    flann::cuda::device_vector_noinit<float4>* aabb_max_;

    enum AllocationInfo
    {
        NodeCount=0,
        NodesAllocated=1,
        OutOfSpace=2
    };
    // those were put into a single vector of 3 elements so that only one mem transfer will be needed for all three of them
    //  flann::cuda::device_vector_noinit<int> out_of_space_;
    //  flann::cuda::device_vector_noinit<int> node_count_;
    //  flann::cuda::device_vector_noinit<int> nodes_allocated_;
    flann::cuda::device_vector_noinit<int> allocation_info_;
	
    int max_leaf_size_;

	// coordinate values of the points
    flann::cuda::device_vector_noinit<float>* points_x_, * points_y_, * points_z_;
	// indices
    flann::cuda::device_vector_noinit<int>* index_x_,  * index_y_,  * index_z_;
	// owner node
    flann::cuda::device_vector_noinit<int>* owners_x_, * owners_y_, * owners_z_;
	// contains info about whether a point was partitioned to the left or right child after a split
    flann::cuda::device_vector_noinit<int>* leftright_x_, * leftright_y_, * leftright_z_;
    flann::cuda::device_vector_noinit<int>* tmp_index_, * tmp_owners_, * tmp_misc_;
    bool delete_node_info_;
};


} // namespace flann
#endif<|MERGE_RESOLUTION|>--- conflicted
+++ resolved
@@ -507,28 +507,20 @@
     CudaKdTreeBuilder( const flann::cuda::device_vector_noinit<float4>& points, int max_leaf_size, cudaStream_t stream ) : /*out_of_space_(1,0),node_count_(1,1),*/ max_leaf_size_(max_leaf_size)
     {
         points_=&points;
-<<<<<<< HEAD
+	gpu_stream = stream;
         int prealloc = max((int)points.size()/max_leaf_size_*16, 1);
-        allocation_info_.resize(3);
-        allocation_info_[NodeCount]=1;
-        allocation_info_[NodesAllocated]=prealloc;
-        allocation_info_[OutOfSpace]=0;
-=======
-		gpu_stream = stream;
-        int prealloc = points.size()/max_leaf_size_*16;
-		thrust::host_vector<int> alloc_info(3);
-		alloc_info[0] = 1;
-		alloc_info[1] = prealloc;
-		alloc_info[2] = 0;
-		allocation_info_.resize(3);
-		thrust::detail::two_system_copy(thrust::host, thrust::cuda::par.on(gpu_stream), alloc_info.begin(), alloc_info.end(), allocation_info_.begin());
->>>>>>> 5fc7f244
+	thrust::host_vector<int> alloc_info(3);
+	alloc_info[0] = 1;
+	alloc_info[1] = prealloc;
+	alloc_info[2] = 0;
+	allocation_info_.resize(3);
+	thrust::detail::two_system_copy(thrust::host, thrust::cuda::par.on(gpu_stream), alloc_info.begin(), alloc_info.end(), allocation_info_.begin());
 
         //              std::cout<<points_->size()<<std::endl;
 
-		child1_ = new flann::cuda::device_vector_noinit<int>(thrust::cuda::par.on(gpu_stream), prealloc, -1);
-		parent_ = new flann::cuda::device_vector_noinit<int>(thrust::cuda::par.on(gpu_stream), prealloc, -1);
-		cuda::kd_tree_builder_detail::SplitInfo s;
+	child1_ = new flann::cuda::device_vector_noinit<int>(thrust::cuda::par.on(gpu_stream), prealloc, -1);
+	parent_ = new flann::cuda::device_vector_noinit<int>(thrust::cuda::par.on(gpu_stream), prealloc, -1);
+	cuda::kd_tree_builder_detail::SplitInfo s;
         s.left=0;
         s.right=0;
 		splits_ = new flann::cuda::device_vector_noinit<cuda::kd_tree_builder_detail::SplitInfo>(thrust::cuda::par.on(gpu_stream), prealloc, s);
