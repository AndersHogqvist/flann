/***********************************************************************
 * Software License Agreement (BSD License)
 *
 * Copyright 2008-2011  Marius Muja (mariusm@cs.ubc.ca). All rights reserved.
 * Copyright 2008-2011  David G. Lowe (lowe@cs.ubc.ca). All rights reserved.
 *
 * THE BSD LICENSE
 *
 * Redistribution and use in source and binary forms, with or without
 * modification, are permitted provided that the following conditions
 * are met:
 *
 * 1. Redistributions of source code must retain the above copyright
 *    notice, this list of conditions and the following disclaimer.
 * 2. Redistributions in binary form must reproduce the above copyright
 *    notice, this list of conditions and the following disclaimer in the
 *    documentation and/or other materials provided with the distribution.
 *
 * THIS SOFTWARE IS PROVIDED BY THE AUTHOR ``AS IS'' AND ANY EXPRESS OR
 * IMPLIED WARRANTIES, INCLUDING, BUT NOT LIMITED TO, THE IMPLIED WARRANTIES
 * OF MERCHANTABILITY AND FITNESS FOR A PARTICULAR PURPOSE ARE DISCLAIMED.
 * IN NO EVENT SHALL THE AUTHOR BE LIABLE FOR ANY DIRECT, INDIRECT,
 * INCIDENTAL, SPECIAL, EXEMPLARY, OR CONSEQUENTIAL DAMAGES (INCLUDING, BUT
 * NOT LIMITED TO, PROCUREMENT OF SUBSTITUTE GOODS OR SERVICES; LOSS OF USE,
 * DATA, OR PROFITS; OR BUSINESS INTERRUPTION) HOWEVER CAUSED AND ON ANY
 * THEORY OF LIABILITY, WHETHER IN CONTRACT, STRICT LIABILITY, OR TORT
 * (INCLUDING NEGLIGENCE OR OTHERWISE) ARISING IN ANY WAY OUT OF THE USE OF
 * THIS SOFTWARE, EVEN IF ADVISED OF THE POSSIBILITY OF SUCH DAMAGE.
 *************************************************************************/

#ifndef FLANN_HIERARCHICAL_CLUSTERING_INDEX_H_
#define FLANN_HIERARCHICAL_CLUSTERING_INDEX_H_

#include <algorithm>
#include <string>
#include <map>
#include <cassert>
#include <limits>
#include <cmath>

#include "flann/general.h"
#include "flann/algorithms/nn_index.h"
#include "flann/algorithms/dist.h"
#include "flann/util/matrix.h"
#include "flann/util/result_set.h"
#include "flann/util/heap.h"
#include "flann/util/allocator.h"
#include "flann/util/random.h"
#include "flann/util/saving.h"


namespace flann
{

struct HierarchicalClusteringIndexParams : public IndexParams
{
    HierarchicalClusteringIndexParams(int branching = 32,
                                      flann_centers_init_t centers_init = FLANN_CENTERS_RANDOM,
                                      int trees = 4, int leaf_size = 100)
    {
        (*this)["algorithm"] = FLANN_INDEX_HIERARCHICAL;
        // The branching factor used in the hierarchical clustering
        (*this)["branching"] = branching;
        // Algorithm used for picking the initial cluster centers
        (*this)["centers_init"] = centers_init;
        // number of parallel trees to build
        (*this)["trees"] = trees;
        // maximum leaf size
        (*this)["leaf_size"] = leaf_size;
    }
};


/**
 * Hierarchical index
 *
 * Contains a tree constructed through a hierarchical clustering
 * and other information for indexing a set of points for nearest-neighbour matching.
 */
template <typename Distance>
class HierarchicalClusteringIndex : public NNIndex<HierarchicalClusteringIndex<Distance>, typename Distance::ElementType, typename Distance::ResultType>
{
public:
    typedef typename Distance::ElementType ElementType;
    typedef typename Distance::ResultType DistanceType;

private:


    typedef void (HierarchicalClusteringIndex::* centersAlgFunction)(int, int*, int, int*, int&);

    /**
     * The function used for choosing the cluster centers.
     */
    centersAlgFunction chooseCenters;



    /**
     * Chooses the initial centers in the k-means clustering in a random manner.
     *
     * Params:
     *     k = number of centers
     *     vecs = the dataset of points
     *     indices = indices in the dataset
     *     indices_length = length of indices vector
     *
     */
    void chooseCentersRandom(int k, int* indices, int indices_length, int* centers, int& centers_length)
    {
        UniqueRandom r(indices_length);

        int index;
        for (index=0; index<k; ++index) {
            bool duplicate = true;
            int rnd;
            while (duplicate) {
                duplicate = false;
                rnd = r.next();
                if (rnd<0) {
                    centers_length = index;
                    return;
                }

                centers[index] = indices[rnd];

                for (int j=0; j<index; ++j) {
                    DistanceType sq = distance_(dataset_[centers[index]], dataset_[centers[j]], dataset_.cols);
                    if (sq<1e-16) {
                        duplicate = true;
                    }
                }
            }
        }

        centers_length = index;
    }


    /**
     * Chooses the initial centers in the k-means using Gonzales' algorithm
     * so that the centers are spaced apart from each other.
     *
     * Params:
     *     k = number of centers
     *     vecs = the dataset of points
     *     indices = indices in the dataset
     * Returns:
     */
    void chooseCentersGonzales(int k, int* indices, int indices_length, int* centers, int& centers_length)
    {
        int n = indices_length;

        int rnd = rand_int(n);
        assert(rnd >=0 && rnd < n);

        centers[0] = indices[rnd];

        int index;
        for (index=1; index<k; ++index) {

            int best_index = -1;
            DistanceType best_val = 0;
            for (int j=0; j<n; ++j) {
<<<<<<< HEAD
            	DistanceType dist = distance_(dataset_[centers[0]],dataset_[indices[j]],dataset_.cols);
=======
                DistanceType dist = distance(dataset[centers[0]],dataset[indices[j]],dataset.cols);
>>>>>>> f441ea8e
                for (int i=1; i<index; ++i) {
                    DistanceType tmp_dist = distance_(dataset_[centers[i]],dataset_[indices[j]],dataset_.cols);
                    if (tmp_dist<dist) {
                        dist = tmp_dist;
                    }
                }
                if (dist>best_val) {
                    best_val = dist;
                    best_index = j;
                }
            }
            if (best_index!=-1) {
                centers[index] = indices[best_index];
            }
            else {
                break;
            }
        }
        centers_length = index;
    }


    /**
     * Chooses the initial centers in the k-means using the algorithm
     * proposed in the KMeans++ paper:
     * Arthur, David; Vassilvitskii, Sergei - k-means++: The Advantages of Careful Seeding
     *
     * Implementation of this function was converted from the one provided in Arthur's code.
     *
     * Params:
     *     k = number of centers
     *     vecs = the dataset of points
     *     indices = indices in the dataset
     * Returns:
     */
    void chooseCentersKMeanspp(int k, int* indices, int indices_length, int* centers, int& centers_length)
    {
        int n = indices_length;

        double currentPot = 0;
        DistanceType* closestDistSq = new DistanceType[n];

        // Choose one random center and set the closestDistSq values
        int index = rand_int(n);
        assert(index >=0 && index < n);
        centers[0] = indices[index];

        for (int i = 0; i < n; i++) {
            closestDistSq[i] = distance_(dataset_[indices[i]], dataset_[indices[index]], dataset_.cols);
            currentPot += closestDistSq[i];
        }


        const int numLocalTries = 1;

        // Choose each center
        int centerCount;
        for (centerCount = 1; centerCount < k; centerCount++) {

            // Repeat several trials
            double bestNewPot = -1;
            int bestNewIndex = 0;
            for (int localTrial = 0; localTrial < numLocalTries; localTrial++) {

                // Choose our center - have to be slightly careful to return a valid answer even accounting
                // for possible rounding errors
                double randVal = rand_double(currentPot);
                for (index = 0; index < n-1; index++) {
                    if (randVal <= closestDistSq[index]) break;
                    else randVal -= closestDistSq[index];
                }

                // Compute the new potential
                double newPot = 0;
                for (int i = 0; i < n; i++) newPot += std::min( distance_(dataset_[indices[i]], dataset_[indices[index]], dataset_.cols), closestDistSq[i] );

                // Store the best result
                if ((bestNewPot < 0)||(newPot < bestNewPot)) {
                    bestNewPot = newPot;
                    bestNewIndex = index;
                }
            }

            // Add the appropriate center
            centers[centerCount] = indices[bestNewIndex];
            currentPot = bestNewPot;
            for (int i = 0; i < n; i++) closestDistSq[i] = std::min( distance_(dataset_[indices[i]], dataset_[indices[bestNewIndex]], dataset_.cols), closestDistSq[i] );
        }

        centers_length = centerCount;

        delete[] closestDistSq;
    }

    /**
     * Release the memory for the index
     */
    void releaseMemory() {
        if (root!=NULL) {
            delete[] root;
        }

        if (indices!=NULL) {
            for (int i = 0; i < trees_; ++i) {
                if (indices[i] != NULL) {
                    delete[] indices[i];
                }
            }
            delete[] indices;
        }

    }


public:


    /**
     * Index constructor
     *
     * Params:
     *          inputData = dataset with the input features
     *          params = parameters passed to the hierarchical k-means algorithm
     */
    HierarchicalClusteringIndex(const Matrix<ElementType>& inputData, const IndexParams& index_params = HierarchicalClusteringIndexParams(),
                                Distance d = Distance())
        : dataset_(inputData), index_params_(index_params), distance_(d)
    {
        memoryCounter_ = 0;

        size_ = dataset_.rows;
        veclen_ = dataset_.cols;

        branching_ = get_param(index_params_,"branching",32);
        centers_init_ = get_param(index_params_,"centers_init", FLANN_CENTERS_RANDOM);
        trees_ = get_param(index_params_,"trees",4);
        leaf_size_ = get_param(index_params_,"leaf_size",100);

        if (centers_init_==FLANN_CENTERS_RANDOM) {
            chooseCenters = &HierarchicalClusteringIndex::chooseCentersRandom;
        }
        else if (centers_init_==FLANN_CENTERS_GONZALES) {
            chooseCenters = &HierarchicalClusteringIndex::chooseCentersGonzales;
        }
        else if (centers_init_==FLANN_CENTERS_KMEANSPP) {
            chooseCenters = &HierarchicalClusteringIndex::chooseCentersKMeanspp;
        }
        else {
            throw FLANNException("Unknown algorithm for choosing initial centers.");
        }
<<<<<<< HEAD
        ownDataset_ = get_param(index_params_, "copy_dataset", false);
        if (ownDataset_) {
            dataset_ = Matrix<ElementType>(new ElementType[inputData.rows * inputData.cols], inputData.rows, inputData.cols);
            for (size_t i=0;i<inputData.rows;++i) {
                std::copy(inputData[i], inputData[i]+inputData.cols, dataset_[i]);
            }        
        }
        
        trees_ = get_param(index_params_,"trees",4);
=======

        trees_ = get_param(params,"trees",4);
        root = new NodePtr[trees_];
        indices = new int*[trees_];
        for (int i = 0; i < trees_; ++i) indices[i] = NULL;
>>>>>>> f441ea8e
    }

    HierarchicalClusteringIndex(const HierarchicalClusteringIndex&);
    HierarchicalClusteringIndex& operator=(const HierarchicalClusteringIndex&);

    /**
     * Index destructor.
     *
     * Release the memory used by the index.
     */
    virtual ~HierarchicalClusteringIndex()
    {
<<<<<<< HEAD
        if (ownDataset_) {
            delete[] dataset_.ptr();
        }
=======
        releaseMemory();
>>>>>>> f441ea8e
    }

    /**
     *  Returns size of index.
     */
    size_t size() const
    {
        return size_;
    }

    /**
     * Returns the length of an index feature.
     */
    size_t veclen() const
    {
        return veclen_;
    }


    /**
     * Computes the inde memory usage
     * Returns: memory used by the index
     */
    int usedMemory() const
    {
        return pool_.usedMemory+pool_.wastedMemory+memoryCounter_;
    }

    /**
     * Builds the index
     */
    void buildIndex()
    {
        if (branching_<2) {
            throw FLANNException("Branching factor must be at least 2");
        }
        tree_roots_.resize(trees_);
        for (int i=0; i<trees_; ++i) {
<<<<<<< HEAD
            indices_.resize(size_);
=======
            if (indices[i] != NULL) {
                delete [] indices[i];
            }
            indices[i] = new int[size_];
>>>>>>> f441ea8e
            for (size_t j=0; j<size_; ++j) {
                indices_[j] = j;
            }
            tree_roots_[i] = new(pool_) Node();
            computeClustering(tree_roots_[i], &indices_[0], size_, branching_,0);
        }
        
        size_at_build_ = size_;
    }

    
    void addPoints(const Matrix<ElementType>& points, float rebuild_threshold = 2)
    {
        assert(points.cols==veclen());
        size_t old_size = size_;

        size_t rows = dataset_.rows + points.rows;
        Matrix<ElementType> new_dataset(new ElementType[rows * veclen()], rows, veclen());
        for (size_t i=0;i<dataset_.rows;++i) {
            std::copy(dataset_[i], dataset_[i]+dataset_.cols, new_dataset[i]);
        }
        for (size_t i=0;i<points.rows;++i) {
            std::copy(points[i], points[i]+points.cols, new_dataset[dataset_.rows+i]);
        }
        
        if (ownDataset_) {
            delete[] dataset_.ptr();
        }
        dataset_ = new_dataset;
        size_ += points.rows;
        ownDataset_ = true;
        
        if (rebuild_threshold>1 && size_at_build_*rebuild_threshold<size_) {
            pool_.free();
            buildIndex();
        }
        else {
            for (size_t i=0;i<points.rows;++i) {
                for (int j = 0; j < trees_; j++) {
                    addPointToTree(tree_roots_[j], old_size + i);
                }
            }            
        }
    }


    flann_algorithm_t getType() const
    {
        return FLANN_INDEX_HIERARCHICAL;
    }


    void saveIndex(FILE* stream)
    {
        save_value(stream, branching_);
        save_value(stream, trees_);
        save_value(stream, centers_init_);
        save_value(stream, leaf_size_);
        save_value(stream, memoryCounter_);
        for (int i=0; i<trees_; ++i) {
            save_tree(stream, tree_roots_[i], i);
        }

    }


    void loadIndex(FILE* stream)
    {
        load_value(stream, branching_);
        load_value(stream, trees_);
        load_value(stream, centers_init_);
        load_value(stream, leaf_size_);
<<<<<<< HEAD
        load_value(stream, memoryCounter_);
        tree_roots_.resize(trees_);
=======
        load_value(stream, memoryCounter);
        releaseMemory();
        indices = new int*[trees_];
        root = new NodePtr[trees_];
>>>>>>> f441ea8e
        for (int i=0; i<trees_; ++i) {
            load_tree(stream, tree_roots_[i], i);
        }

        index_params_["algorithm"] = getType();
        index_params_["branching"] = branching_;
        index_params_["trees"] = trees_;
        index_params_["centers_init"] = centers_init_;
        index_params_["leaf_size"] = leaf_size_;
    }


    /**
     * Find set of nearest neighbors to vec. Their indices are stored inside
     * the result object.
     *
     * Params:
     *     result = the result object in which the indices of the nearest-neighbors are stored
     *     vec = the vector for which to search the nearest neighbors
     *     searchParams = parameters that influence the search algorithm (checks)
     */
    template <typename ResultSet>
    void findNeighbors(ResultSet& result, const ElementType* vec, const SearchParams& searchParams)
    {

        int maxChecks = searchParams.checks;

        // Priority queue storing intermediate branches in the best-bin-first search
        Heap<BranchSt>* heap = new Heap<BranchSt>(size_);

        std::vector<bool> checked(size_,false);
        int checks = 0;
        for (int i=0; i<trees_; ++i) {
            findNN(tree_roots_[i], result, vec, checks, maxChecks, heap, checked);
        }

        BranchSt branch;
        while (heap->popMin(branch) && (checks<maxChecks || !result.full())) {
            NodePtr node = branch.node;
            findNN(node, result, vec, checks, maxChecks, heap, checked);
        }

        delete heap;

    }

    IndexParams getParameters() const
    {
        return index_params_;
    }


private:

    /**
     * Struture representing a node in the hierarchical k-means tree.
     */
    struct Node
    {
        /**
         * The cluster center index
         */
        int pivot;
        /**
         * The cluster size (number of points in the cluster)
         */
        int size;
        /**
         * Child nodes (only for non-terminal nodes)
         */
        std::vector<Node*> childs;
        /**
         * Node points (only for terminal nodes)
         */
        std::vector<int> indices;
        /**
         * Level
         */
        int level;
    };
    typedef Node* NodePtr;



    /**
     * Alias definition for a nicer syntax.
     */
    typedef BranchStruct<NodePtr, DistanceType> BranchSt;



    void save_tree(FILE* stream, NodePtr node, int num)
    {
        save_value(stream, *node);
        if (node->childs.empty()) {
            save_value(stream, node->indices);
        }
        else {
            for(int i=0; i<branching_; ++i) {
                save_tree(stream, node->childs[i], num);
            }
        }
    }


    void load_tree(FILE* stream, NodePtr& node, int num)
    {
        node = new(pool_) Node();
        load_value(stream, *node);
        if (node->childs.empty()) {
            load_value(stream, node->indices);
        }
        else {
            node->childs.resize(branching_);
            for(int i=0; i<branching_; ++i) {
                load_tree(stream, node->childs[i], num);
            }
        }
    }




    void computeLabels(int* indices, int indices_length,  int* centers, int centers_length, int* labels, DistanceType& cost)
    {
        cost = 0;
        for (int i=0; i<indices_length; ++i) {
            ElementType* point = dataset_[indices[i]];
            DistanceType dist = distance_(point, dataset_[centers[0]], veclen_);
            labels[i] = 0;
            for (int j=1; j<centers_length; ++j) {
                DistanceType new_dist = distance_(point, dataset_[centers[j]], veclen_);
                if (dist>new_dist) {
                    labels[i] = j;
                    dist = new_dist;
                }
            }
            cost += dist;
        }
    }

    /**
     * The method responsible with actually doing the recursive hierarchical
     * clustering
     *
     * Params:
     *     node = the node to cluster
     *     indices = indices of the points belonging to the current node
     *     branching = the branching factor to use in the clustering
     *
     * TODO: for 1-sized clusters don't store a cluster center (it's the same as the single cluster point)
     */
    void computeClustering(NodePtr node, int* indices, int indices_length, int branching, int level)
    {
        node->size = indices_length;
        node->level = level;

        if (indices_length < leaf_size_) { // leaf node
            node->indices.resize(indices_length);
            std::copy(indices, indices+indices_length, node->indices.begin());
            std::sort(node->indices.begin(),node->indices.end());
            node->childs.clear();
            return;
        }

        std::vector<int> centers(branching);
        std::vector<int> labels(indices_length);

        int centers_length;
        (this->*chooseCenters)(branching, indices, indices_length, &centers[0], centers_length);

        if (centers_length<branching) {
            node->indices.resize(indices_length);
            std::copy(indices, indices+indices_length, node->indices.begin());
            std::sort(node->indices.begin(),node->indices.end());
            node->childs.clear();
            return;
        }


        //  assign points to clusters
        DistanceType cost;
        computeLabels(indices, indices_length, &centers[0], centers_length, &labels[0], cost);

        node->childs.resize(branching);
        int start = 0;
        int end = start;
        for (int i=0; i<branching; ++i) {
            for (int j=0; j<indices_length; ++j) {
                if (labels[j]==i) {
                    std::swap(indices[j],indices[end]);
                    std::swap(labels[j],labels[end]);
                    end++;
                }
            }

            node->childs[i] = new(pool_) Node();
            node->childs[i]->pivot = centers[i];
            node->childs[i]->indices.clear();
            computeClustering(node->childs[i],indices+start, end-start, branching, level+1);
            start=end;
        }
    }



    /**
     * Performs one descent in the hierarchical k-means tree. The branches not
     * visited are stored in a priority queue.
     *
     * Params:
     *      node = node to explore
     *      result = container for the k-nearest neighbors found
     *      vec = query points
     *      checks = how many points in the dataset have been checked so far
     *      maxChecks = maximum dataset points to checks
     */


    template<typename ResultSet>
    void findNN(NodePtr node, ResultSet& result, const ElementType* vec, int& checks, int maxChecks,
                Heap<BranchSt>* heap, std::vector<bool>& checked)
    {
        if (node->childs.empty()) {
            if (checks>=maxChecks) {
                if (result.full()) return;
            }
            checks += node->size;
            for (int i=0; i<node->size; ++i) {
                int index = node->indices[i];
                if (!checked[index]) {
                    DistanceType dist = distance_(dataset_[index], vec, veclen_);
                    result.addPoint(dist, index);
                    checked[index] = true;
                }
            }
        }
        else {
            DistanceType* domain_distances = new DistanceType[branching_];
            int best_index = 0;
            domain_distances[best_index] = distance_(vec, dataset_[node->childs[best_index]->pivot], veclen_);
            for (int i=1; i<branching_; ++i) {
                domain_distances[i] = distance_(vec, dataset_[node->childs[i]->pivot], veclen_);
                if (domain_distances[i]<domain_distances[best_index]) {
                    best_index = i;
                }
            }
            for (int i=0; i<branching_; ++i) {
                if (i!=best_index) {
                    heap->insert(BranchSt(node->childs[i],domain_distances[i]));
                }
            }
            delete[] domain_distances;
            findNN(node->childs[best_index],result,vec, checks, maxChecks, heap, checked);
        }
    }
    
    void addPointToTree(NodePtr node, size_t index)
    {
        ElementType* point = dataset_[index];
        node->size++;
        
        if (node->childs.empty()) { // leaf node
            node->indices.push_back(index);
            if (node->indices.size()>=size_t(branching_)) {
                std::vector<int> indices;
                indices.swap(node->indices);
                computeClustering(node, &indices[0], indices.size(), branching_, node->level);
            }
        }
        else {            
            // find the closest child
            int closest = 0;
            ElementType* center = dataset_[node->childs[closest]->pivot];
            DistanceType dist = distance_(center, point, veclen_);
            for (size_t i=1;i<size_t(branching_);++i) {
                center = dataset_[node->childs[i]->pivot];
                DistanceType crt_dist = distance_(center, point, veclen_);
                if (crt_dist<dist) {
                    dist = crt_dist;
                    closest = i;
                }
            }
            addPointToTree(node->childs[closest], index);
        }                
    }

private:


    /**
     * The dataset used by this index
     */
    Matrix<ElementType> dataset_;

    /**
     * Parameters used by this index
     */
    IndexParams index_params_;


    /**
     * Number of features in the dataset.
     */
    size_t size_;
    
    /**
     * Number of features in the dataset when the index was last built.
     */
    size_t size_at_build_;

    /**
     * Length of each feature.
     */
    size_t veclen_;

    /**
     * The root nodes in the tree.
     */
    std::vector<Node*> tree_roots_;

    /**
     *  Array of indices to vectors in the dataset.
     */
    std::vector<int> indices_;


    /**
     * The distance
     */
    Distance distance_;

    /**
     * Pooled memory allocator.
     *
     * Using a pooled memory allocator is more efficient
     * than allocating memory directly when there is a large
     * number small of memory allocations.
     */
    PooledAllocator pool_;

    /**
     * Memory occupied by the index.
     */
    int memoryCounter_;

    /** index parameters */
    /**
     * Branching factor to use for clustering
     */
    int branching_;
    
    /**
     * How many parallel trees to build
     */
    int trees_;
    
    /**
     * Algorithm to use for choosing cluster centers
     */
    flann_centers_init_t centers_init_;
    
    /**
     * Max size of leaf nodes
     */
    int leaf_size_;
    
    /**
     *  Does the index have a copy of the dataset?
     */
    bool ownDataset_;
};

}

#endif /* FLANN_HIERARCHICAL_CLUSTERING_INDEX_H_ */<|MERGE_RESOLUTION|>--- conflicted
+++ resolved
@@ -162,11 +162,7 @@
             int best_index = -1;
             DistanceType best_val = 0;
             for (int j=0; j<n; ++j) {
-<<<<<<< HEAD
             	DistanceType dist = distance_(dataset_[centers[0]],dataset_[indices[j]],dataset_.cols);
-=======
-                DistanceType dist = distance(dataset[centers[0]],dataset[indices[j]],dataset.cols);
->>>>>>> f441ea8e
                 for (int i=1; i<index; ++i) {
                     DistanceType tmp_dist = distance_(dataset_[centers[i]],dataset_[indices[j]],dataset_.cols);
                     if (tmp_dist<dist) {
@@ -261,25 +257,6 @@
         delete[] closestDistSq;
     }
 
-    /**
-     * Release the memory for the index
-     */
-    void releaseMemory() {
-        if (root!=NULL) {
-            delete[] root;
-        }
-
-        if (indices!=NULL) {
-            for (int i = 0; i < trees_; ++i) {
-                if (indices[i] != NULL) {
-                    delete[] indices[i];
-                }
-            }
-            delete[] indices;
-        }
-
-    }
-
 
 public:
 
@@ -317,7 +294,6 @@
         else {
             throw FLANNException("Unknown algorithm for choosing initial centers.");
         }
-<<<<<<< HEAD
         ownDataset_ = get_param(index_params_, "copy_dataset", false);
         if (ownDataset_) {
             dataset_ = Matrix<ElementType>(new ElementType[inputData.rows * inputData.cols], inputData.rows, inputData.cols);
@@ -327,13 +303,6 @@
         }
         
         trees_ = get_param(index_params_,"trees",4);
-=======
-
-        trees_ = get_param(params,"trees",4);
-        root = new NodePtr[trees_];
-        indices = new int*[trees_];
-        for (int i = 0; i < trees_; ++i) indices[i] = NULL;
->>>>>>> f441ea8e
     }
 
     HierarchicalClusteringIndex(const HierarchicalClusteringIndex&);
@@ -346,13 +315,9 @@
      */
     virtual ~HierarchicalClusteringIndex()
     {
-<<<<<<< HEAD
         if (ownDataset_) {
             delete[] dataset_.ptr();
         }
-=======
-        releaseMemory();
->>>>>>> f441ea8e
     }
 
     /**
@@ -391,14 +356,7 @@
         }
         tree_roots_.resize(trees_);
         for (int i=0; i<trees_; ++i) {
-<<<<<<< HEAD
             indices_.resize(size_);
-=======
-            if (indices[i] != NULL) {
-                delete [] indices[i];
-            }
-            indices[i] = new int[size_];
->>>>>>> f441ea8e
             for (size_t j=0; j<size_; ++j) {
                 indices_[j] = j;
             }
@@ -471,15 +429,8 @@
         load_value(stream, trees_);
         load_value(stream, centers_init_);
         load_value(stream, leaf_size_);
-<<<<<<< HEAD
         load_value(stream, memoryCounter_);
         tree_roots_.resize(trees_);
-=======
-        load_value(stream, memoryCounter);
-        releaseMemory();
-        indices = new int*[trees_];
-        root = new NodePtr[trees_];
->>>>>>> f441ea8e
         for (int i=0; i<trees_; ++i) {
             load_tree(stream, tree_roots_[i], i);
         }
