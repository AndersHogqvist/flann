/***********************************************************************
 * Software License Agreement (BSD License)
 *
 * Copyright 2008-2011  Marius Muja (mariusm@cs.ubc.ca). All rights reserved.
 * Copyright 2008-2011  David G. Lowe (lowe@cs.ubc.ca). All rights reserved.
 *
 * THE BSD LICENSE
 *
 * Redistribution and use in source and binary forms, with or without
 * modification, are permitted provided that the following conditions
 * are met:
 *
 * 1. Redistributions of source code must retain the above copyright
 *    notice, this list of conditions and the following disclaimer.
 * 2. Redistributions in binary form must reproduce the above copyright
 *    notice, this list of conditions and the following disclaimer in the
 *    documentation and/or other materials provided with the distribution.
 *
 * THIS SOFTWARE IS PROVIDED BY THE AUTHOR ``AS IS'' AND ANY EXPRESS OR
 * IMPLIED WARRANTIES, INCLUDING, BUT NOT LIMITED TO, THE IMPLIED WARRANTIES
 * OF MERCHANTABILITY AND FITNESS FOR A PARTICULAR PURPOSE ARE DISCLAIMED.
 * IN NO EVENT SHALL THE AUTHOR BE LIABLE FOR ANY DIRECT, INDIRECT,
 * INCIDENTAL, SPECIAL, EXEMPLARY, OR CONSEQUENTIAL DAMAGES (INCLUDING, BUT
 * NOT LIMITED TO, PROCUREMENT OF SUBSTITUTE GOODS OR SERVICES; LOSS OF USE,
 * DATA, OR PROFITS; OR BUSINESS INTERRUPTION) HOWEVER CAUSED AND ON ANY
 * THEORY OF LIABILITY, WHETHER IN CONTRACT, STRICT LIABILITY, OR TORT
 * (INCLUDING NEGLIGENCE OR OTHERWISE) ARISING IN ANY WAY OUT OF THE USE OF
 * THIS SOFTWARE, EVEN IF ADVISED OF THE POSSIBILITY OF SUCH DAMAGE.
 *************************************************************************/

#ifndef FLANN_HIERARCHICAL_CLUSTERING_INDEX_H_
#define FLANN_HIERARCHICAL_CLUSTERING_INDEX_H_

#include <algorithm>
#include <string>
#include <map>
#include <cassert>
#include <limits>
#include <cmath>

#include "flann/general.h"
#include "flann/algorithms/nn_index.h"
#include "flann/algorithms/dist.h"
#include "flann/util/matrix.h"
#include "flann/util/result_set.h"
#include "flann/util/heap.h"
#include "flann/util/allocator.h"
#include "flann/util/random.h"
#include "flann/util/saving.h"
#include "flann/util/serialization.h"

namespace flann
{

struct HierarchicalClusteringIndexParams : public IndexParams
{
    HierarchicalClusteringIndexParams(int branching = 32,
                                      flann_centers_init_t centers_init = FLANN_CENTERS_RANDOM,
                                      int trees = 4, int leaf_max_size = 100)
    {
        (*this)["algorithm"] = FLANN_INDEX_HIERARCHICAL;
        // The branching factor used in the hierarchical clustering
        (*this)["branching"] = branching;
        // Algorithm used for picking the initial cluster centers
        (*this)["centers_init"] = centers_init;
        // number of parallel trees to build
        (*this)["trees"] = trees;
        // maximum leaf size
        (*this)["leaf_max_size"] = leaf_max_size;
    }
};



/**
 * Hierarchical index
 *
 * Contains a tree constructed through a hierarchical clustering
 * and other information for indexing a set of points for nearest-neighbour matching.
 */
template <typename Distance>
class HierarchicalClusteringIndex : public NNIndex<Distance>
{
public:
    typedef typename Distance::ElementType ElementType;
    typedef typename Distance::ResultType DistanceType;

    typedef NNIndex<Distance> BaseClass;

    /**
     * Constructor.
     *
     * @param index_params
     * @param d
     */
    HierarchicalClusteringIndex(const IndexParams& index_params = HierarchicalClusteringIndexParams(), Distance d = Distance())
        : BaseClass(index_params, d), size_at_build_(0)
    {
        memoryCounter_ = 0;

        branching_ = get_param(index_params_,"branching",32);
        centers_init_ = get_param(index_params_,"centers_init", FLANN_CENTERS_RANDOM);
        trees_ = get_param(index_params_,"trees",4);
        leaf_max_size_ = get_param(index_params_,"leaf_max_size",100);

        initCenterChooser();
    }


    /**
     * Index constructor
     *
     * Params:
     *          inputData = dataset with the input features
     *          params = parameters passed to the hierarchical k-means algorithm
     */
    HierarchicalClusteringIndex(const Matrix<ElementType>& inputData, const IndexParams& index_params = HierarchicalClusteringIndexParams(),
                                Distance d = Distance())
        : BaseClass(index_params, d), size_at_build_(0)
    {
        memoryCounter_ = 0;

        branching_ = get_param(index_params_,"branching",32);
        centers_init_ = get_param(index_params_,"centers_init", FLANN_CENTERS_RANDOM);
        trees_ = get_param(index_params_,"trees",4);
        leaf_max_size_ = get_param(index_params_,"leaf_max_size",100);

        initCenterChooser();
        chooseCenters_->setDataset(inputData);
        
        setDataset(inputData);
    }


    HierarchicalClusteringIndex(const HierarchicalClusteringIndex& other) : BaseClass(other),
    		size_at_build_(other.size_at_build_),
    		memoryCounter_(other.memoryCounter_),
    		branching_(other.branching_),
    		trees_(other.trees_),
    		centers_init_(other.centers_init_),
    		leaf_size_(other.leaf_size_)

    {
    	initCenterChooser();
        tree_roots_.resize(other.tree_roots_.size());
        for (size_t i=0;i<tree_roots_.size();++i) {
        	copyTree(tree_roots_[i], other.tree_roots_[i]);
        }
    }

    HierarchicalClusteringIndex& operator=(HierarchicalClusteringIndex other)
    {
    	this->swap(other);
    	return *this;
    }


    void initCenterChooser()
    {
        switch(centers_init_) {
        case FLANN_CENTERS_RANDOM:
        	chooseCenters_ = new RandomCenterChooser<Distance>(distance_);
        	break;
        case FLANN_CENTERS_GONZALES:
        	chooseCenters_ = new GonzalesCenterChooser<Distance>(distance_);
        	break;
        case FLANN_CENTERS_KMEANSPP:
            chooseCenters_ = new KMeansppCenterChooser<Distance>(distance_);
        	break;
        default:
            throw FLANNException("Unknown algorithm for choosing initial centers.");
        }
    }

    /**
     * Index destructor.
     *
     * Release the memory used by the index.
     */
    virtual ~HierarchicalClusteringIndex()
    {
<<<<<<< HEAD
    	delete chooseCenters_;
    	freeIndex();
    }

    BaseClass* clone() const
    {
    	return new HierarchicalClusteringIndex(*this);
=======
        if (ownDataset_) {
            delete[] dataset_.ptr();
        }

        clearNodeTrees();
    }

    /**
     * Clears Node tree
     * calling Node destructor explicitly
     */
    void clearNodeTrees(){
        for (int i=0; i<trees_; ++i) {
            tree_roots_[i]->~Node();
        }
>>>>>>> 5308621b
    }

    /**
     * Computes the inde memory usage
     * Returns: memory used by the index
     */
    int usedMemory() const
    {
        return pool_.usedMemory+pool_.wastedMemory+memoryCounter_;
    }

    using NNIndex<Distance>::buildIndex;
    /**
     * Builds the index
     */
    void buildIndex()
    {
        if (branching_<2) {
            throw FLANNException("Branching factor must be at least 2");
        }
        tree_roots_.resize(trees_);
        std::vector<int> indices(size_);
        for (int i=0; i<trees_; ++i) {
            for (size_t j=0; j<size_; ++j) {
                indices[j] = j;
            }
            tree_roots_[i] = new(pool_) Node();
            computeClustering(tree_roots_[i], &indices[0], size_);
        }
        size_at_build_ = size_;
    }

    
    void addPoints(const Matrix<ElementType>& points, float rebuild_threshold = 2)
    {
        assert(points.cols==veclen_);
        size_t old_size = size_;

        extendDataset(points);
        
        if (rebuild_threshold>1 && size_at_build_*rebuild_threshold<size_) {
<<<<<<< HEAD
        	freeIndex();
=======
            clearNodeTrees();
            pool_.free();
>>>>>>> 5308621b
            buildIndex();
        }
        else {
            for (size_t i=0;i<points.rows;++i) {
                for (int j = 0; j < trees_; j++) {
                    addPointToTree(tree_roots_[j], old_size + i);
                }
            }            
        }
    }


    flann_algorithm_t getType() const
    {
        return FLANN_INDEX_HIERARCHICAL;
    }


    template<typename Archive>
    void serialize(Archive& ar)
    {
<<<<<<< HEAD
    	ar.setObject(this);

    	ar & *static_cast<NNIndex<Distance>*>(this);

    	ar & branching_;
    	ar & trees_;
    	ar & centers_init_;
    	ar & leaf_size_;

    	if (Archive::is_loading::value) {
    		tree_roots_.resize(trees_);
    	}
    	for (size_t i=0;i<tree_roots_.size();++i) {
    		if (Archive::is_loading::value) {
    			tree_roots_[i] = new(pool_) Node();
    		}
    		ar & *tree_roots_[i];
    	}

    	if (Archive::is_loading::value) {
            index_params_["algorithm"] = getType();
            index_params_["branching"] = branching_;
            index_params_["trees"] = trees_;
            index_params_["centers_init"] = centers_init_;
            index_params_["leaf_size"] = leaf_size_;
    	}
    }
=======
        save_value(stream, branching_);
        save_value(stream, trees_);
        save_value(stream, centers_init_);
        save_value(stream, leaf_max_size_);
        save_value(stream, memoryCounter_);
        for (int i=0; i<trees_; ++i) {
            save_tree(stream, tree_roots_[i], i);
        }
>>>>>>> 5308621b

    void saveIndex(FILE* stream)
    {
    	serialization::SaveArchive sa(stream);
    	sa & *this;
    }


    void loadIndex(FILE* stream)
    {
<<<<<<< HEAD
    	serialization::LoadArchive la(stream);
    	la & *this;
=======
        load_value(stream, branching_);
        load_value(stream, trees_);
        load_value(stream, centers_init_);
        load_value(stream, leaf_max_size_);
        load_value(stream, memoryCounter_);
        tree_roots_.resize(trees_);
        for (int i=0; i<trees_; ++i) {
            load_tree(stream, tree_roots_[i], i);
        }

        index_params_["algorithm"] = getType();
        index_params_["branching"] = branching_;
        index_params_["trees"] = trees_;
        index_params_["centers_init"] = centers_init_;
        index_params_["leaf_max_size"] = leaf_max_size_;
>>>>>>> 5308621b
    }


    /**
     * Find set of nearest neighbors to vec. Their indices are stored inside
     * the result object.
     *
     * Params:
     *     result = the result object in which the indices of the nearest-neighbors are stored
     *     vec = the vector for which to search the nearest neighbors
     *     searchParams = parameters that influence the search algorithm (checks)
     */
    void findNeighbors(ResultSet<DistanceType>& result, const ElementType* vec, const SearchParams& searchParams)
    {

        int maxChecks = searchParams.checks;

        // Priority queue storing intermediate branches in the best-bin-first search
        Heap<BranchSt>* heap = new Heap<BranchSt>(size_);

        DynamicBitset checked(size_);
        int checks = 0;
        for (int i=0; i<trees_; ++i) {
            findNN(tree_roots_[i], result, vec, checks, maxChecks, heap, checked);
        }

        BranchSt branch;
        while (heap->popMin(branch) && (checks<maxChecks || !result.full())) {
            NodePtr node = branch.node;
            findNN(node, result, vec, checks, maxChecks, heap, checked);
        }

        delete heap;

    }


private:

    struct PointInfo
    {
    	/** Point index */
    	size_t index;
    	/** Point data */
    	ElementType* point;

    private:
    	template<typename Archive>
    	void serialize(Archive& ar)
    	{
    		typedef HierarchicalClusteringIndex<Distance> Index;
    		Index* obj = static_cast<Index*>(ar.getObject());

    		ar & index;
//    		ar & point;

			if (Archive::is_loading::value) {
				point = obj->points_[index];
			}
    	}
    	friend struct serialization::access;
    };

    /**
     * Struture representing a node in the hierarchical k-means tree.
     */
    struct Node
    {
        /**
         * The cluster center
         */
    	ElementType* pivot;
    	size_t pivot_index;
        /**
         * Child nodes (only for non-terminal nodes)
         */
        std::vector<Node*> childs;
        /**
         * Node points (only for terminal nodes)
         */
        std::vector<PointInfo> points;

        /**
         * destructor
         * calling Node destructor explicitly
         */
<<<<<<< HEAD
        ~Node()
        {
        	for(size_t i=0; i<childs.size(); i++){
        		childs[i]->~Node();
        	}
        };

    private:
    	template<typename Archive>
    	void serialize(Archive& ar)
    	{
    		typedef HierarchicalClusteringIndex<Distance> Index;
    		Index* obj = static_cast<Index*>(ar.getObject());
    		ar & pivot_index;
    		if (Archive::is_loading::value) {
    			pivot = obj->points_[pivot_index];
    		}
    		size_t childs_size;
    		if (Archive::is_saving::value) {
    			childs_size = childs.size();
    		}
    		ar & childs_size;

    		if (childs_size==0) {
    			ar & points;
    		}
    		else {
    			if (Archive::is_loading::value) {
    				childs.resize(childs_size);
    			}
    			for (size_t i=0;i<childs_size;++i) {
    				if (Archive::is_loading::value) {
    					childs[i] = new(obj->pool_) Node();
    				}
    				ar & *childs[i];
    			}
    		}

    	}
    	friend struct serialization::access;
=======
        int level;

        /**
         * destructor
         * calling Node destructor explicitly
         */
        ~Node(){
            for(int i=0; i<childs.size(); i++){
                childs[i]->~Node();
            }
        };

>>>>>>> 5308621b
    };
    typedef Node* NodePtr;



    /**
     * Alias definition for a nicer syntax.
     */
    typedef BranchStruct<NodePtr, DistanceType> BranchSt;


    /**
     * Clears Node tree
     * calling Node destructor explicitly
     */
    void freeIndex(){
    	for (size_t i=0; i<tree_roots_.size(); ++i) {
    		tree_roots_[i]->~Node();
    	}
    	pool_.free();
    }

    void copyTree(NodePtr& dst, const NodePtr& src)
    {
    	dst = new(pool_) Node();
    	dst->pivot_index = src->pivot_index;
    	dst->pivot = points_[dst->pivot_index];

    	if (src->childs.size()==0) {
    		dst->points = src->points;
    	}
    	else {
    		dst->childs.resize(src->childs.size());
    		for (size_t i=0;i<src->childs.size();++i) {
    			copyTree(dst->childs[i], src->childs[i]);
    		}
    	}
    }



    void computeLabels(int* indices, int indices_length,  int* centers, int centers_length, int* labels, DistanceType& cost)
    {
        cost = 0;
        for (int i=0; i<indices_length; ++i) {
            ElementType* point = points_[indices[i]];
            DistanceType dist = distance_(point, points_[centers[0]], veclen_);
            labels[i] = 0;
            for (int j=1; j<centers_length; ++j) {
                DistanceType new_dist = distance_(point, points_[centers[j]], veclen_);
                if (dist>new_dist) {
                    labels[i] = j;
                    dist = new_dist;
                }
            }
            cost += dist;
        }
    }

    /**
     * The method responsible with actually doing the recursive hierarchical
     * clustering
     *
     * Params:
     *     node = the node to cluster
     *     indices = indices of the points belonging to the current node
     *     branching = the branching factor to use in the clustering
     *
     */
    void computeClustering(NodePtr node, int* indices, int indices_length)
    {
<<<<<<< HEAD
        if (indices_length < leaf_size_) { // leaf node
            node->points.resize(indices_length);
            for (int i=0;i<indices_length;++i) {
            	node->points[i].index = indices[i];
            	node->points[i].point = points_[indices[i]];
            }
=======
        node->size = indices_length;
        node->level = level;

        if (indices_length < leaf_max_size_) { // leaf node
            node->indices.resize(indices_length);
            std::copy(indices, indices+indices_length, node->indices.begin());
            std::sort(node->indices.begin(),node->indices.end());
>>>>>>> 5308621b
            node->childs.clear();
            return;
        }

        std::vector<int> centers(branching_);
        std::vector<int> labels(indices_length);

        int centers_length;
        (*chooseCenters_)(branching_, indices, indices_length, &centers[0], centers_length);

        if (centers_length<branching_) {
            node->points.resize(indices_length);
            for (int i=0;i<indices_length;++i) {
            	node->points[i].index = indices[i];
            	node->points[i].point = points_[indices[i]];
            }
            node->childs.clear();
            return;
        }


        //  assign points to clusters
        DistanceType cost;
        computeLabels(indices, indices_length, &centers[0], centers_length, &labels[0], cost);

        node->childs.resize(branching_);
        int start = 0;
        int end = start;
        for (int i=0; i<branching_; ++i) {
            for (int j=0; j<indices_length; ++j) {
                if (labels[j]==i) {
                    std::swap(indices[j],indices[end]);
                    std::swap(labels[j],labels[end]);
                    end++;
                }
            }

            node->childs[i] = new(pool_) Node();
            node->childs[i]->pivot_index = centers[i];
            node->childs[i]->pivot = points_[centers[i]];
            node->childs[i]->points.clear();
            computeClustering(node->childs[i],indices+start, end-start);
            start=end;
        }
    }



    /**
     * Performs one descent in the hierarchical k-means tree. The branches not
     * visited are stored in a priority queue.
     *
     * Params:
     *      node = node to explore
     *      result = container for the k-nearest neighbors found
     *      vec = query points
     *      checks = how many points in the dataset have been checked so far
     *      maxChecks = maximum dataset points to checks
     */


    template<typename ResultSet>
    void findNN(NodePtr node, ResultSet& result, const ElementType* vec, int& checks, int maxChecks,
                Heap<BranchSt>* heap,  DynamicBitset& checked)
    {
        if (node->childs.empty()) {
            if (checks>=maxChecks) {
                if (result.full()) return;
            }

            for (size_t i=0; i<node->points.size(); ++i) {
            	PointInfo& pointInfo = node->points[i];

                if (checked.test(pointInfo.index) || removed_points_.test(pointInfo.index)) continue;
                DistanceType dist = distance_(pointInfo.point, vec, veclen_);
                result.addPoint(dist, pointInfo.index);
                checked.set(pointInfo.index);
                ++checks;
            }
        }
        else {
            DistanceType* domain_distances = new DistanceType[branching_];
            int best_index = 0;
            domain_distances[best_index] = distance_(vec, node->childs[best_index]->pivot, veclen_);
            for (int i=1; i<branching_; ++i) {
                domain_distances[i] = distance_(vec, node->childs[i]->pivot, veclen_);
                if (domain_distances[i]<domain_distances[best_index]) {
                    best_index = i;
                }
            }
            for (int i=0; i<branching_; ++i) {
                if (i!=best_index) {
                    heap->insert(BranchSt(node->childs[i],domain_distances[i]));
                }
            }
            delete[] domain_distances;
            findNN(node->childs[best_index],result,vec, checks, maxChecks, heap, checked);
        }
    }
    
    void addPointToTree(NodePtr node, size_t index)
    {
        ElementType* point = points_[index];
        
        if (node->childs.empty()) { // leaf node
        	PointInfo pointInfo;
        	pointInfo.point = point;
        	pointInfo.index = index;
            node->points.push_back(pointInfo);

            if (node->points.size()>=size_t(branching_)) {
                std::vector<int> indices(node->points.size());

                for (size_t i=0;i<node->points.size();++i) {
                	indices[i] = node->points[i].index;
                }
                computeClustering(node, &indices[0], indices.size());
            }
        }
        else {            
            // find the closest child
            int closest = 0;
            ElementType* center = node->childs[closest]->pivot;
            DistanceType dist = distance_(center, point, veclen_);
            for (size_t i=1;i<size_t(branching_);++i) {
                center = node->childs[i]->pivot;
                DistanceType crt_dist = distance_(center, point, veclen_);
                if (crt_dist<dist) {
                    dist = crt_dist;
                    closest = i;
                }
            }
            addPointToTree(node->childs[closest], index);
        }                
    }

    void swap(HierarchicalClusteringIndex& other)
    {
    	BaseClass::swap(other);

    	std::swap(tree_roots_, other.tree_roots_);
    	std::swap(size_at_build_, other.size_at_build_);
    	std::swap(pool_, other.pool_);
    	std::swap(memoryCounter_, other.memoryCounter_);
    	std::swap(branching_, other.branching_);
    	std::swap(trees_, other.trees_);
    	std::swap(centers_init_, other.centers_init_);
    	std::swap(leaf_size_, other.leaf_size_);
    	std::swap(chooseCenters_, other.chooseCenters_);
    }

private:

    /**
     * The root nodes in the tree.
     */
    std::vector<Node*> tree_roots_;

    /**
     * Number of features in the dataset when the index was last built.
     */
    size_t size_at_build_;

    /**
     * Pooled memory allocator.
     *
     * Using a pooled memory allocator is more efficient
     * than allocating memory directly when there is a large
     * number small of memory allocations.
     */
    PooledAllocator pool_;

    /**
     * Memory occupied by the index.
     */
    int memoryCounter_;

    /** index parameters */
    /**
     * Branching factor to use for clustering
     */
    int branching_;
    
    /**
     * How many parallel trees to build
     */
    int trees_;
    
    /**
     * Algorithm to use for choosing cluster centers
     */
    flann_centers_init_t centers_init_;
    
    /**
     * Max size of leaf nodes
     */
<<<<<<< HEAD
    int leaf_size_;
=======
    int leaf_max_size_;

>>>>>>> 5308621b
    
    /**
     * Algorithm used to choose initial centers
     */
    CenterChooser<Distance>* chooseCenters_;

    USING_BASECLASS_SYMBOLS
};

}

#endif /* FLANN_HIERARCHICAL_CLUSTERING_INDEX_H_ */<|MERGE_RESOLUTION|>--- conflicted
+++ resolved
@@ -138,7 +138,7 @@
     		branching_(other.branching_),
     		trees_(other.trees_),
     		centers_init_(other.centers_init_),
-    		leaf_size_(other.leaf_size_)
+    		leaf_max_size_(other.leaf_max_size_)
 
     {
     	initCenterChooser();
@@ -179,7 +179,6 @@
      */
     virtual ~HierarchicalClusteringIndex()
     {
-<<<<<<< HEAD
     	delete chooseCenters_;
     	freeIndex();
     }
@@ -187,23 +186,6 @@
     BaseClass* clone() const
     {
     	return new HierarchicalClusteringIndex(*this);
-=======
-        if (ownDataset_) {
-            delete[] dataset_.ptr();
-        }
-
-        clearNodeTrees();
-    }
-
-    /**
-     * Clears Node tree
-     * calling Node destructor explicitly
-     */
-    void clearNodeTrees(){
-        for (int i=0; i<trees_; ++i) {
-            tree_roots_[i]->~Node();
-        }
->>>>>>> 5308621b
     }
 
     /**
@@ -245,12 +227,7 @@
         extendDataset(points);
         
         if (rebuild_threshold>1 && size_at_build_*rebuild_threshold<size_) {
-<<<<<<< HEAD
         	freeIndex();
-=======
-            clearNodeTrees();
-            pool_.free();
->>>>>>> 5308621b
             buildIndex();
         }
         else {
@@ -272,7 +249,6 @@
     template<typename Archive>
     void serialize(Archive& ar)
     {
-<<<<<<< HEAD
     	ar.setObject(this);
 
     	ar & *static_cast<NNIndex<Distance>*>(this);
@@ -280,7 +256,7 @@
     	ar & branching_;
     	ar & trees_;
     	ar & centers_init_;
-    	ar & leaf_size_;
+    	ar & leaf_max_size_;
 
     	if (Archive::is_loading::value) {
     		tree_roots_.resize(trees_);
@@ -297,19 +273,9 @@
             index_params_["branching"] = branching_;
             index_params_["trees"] = trees_;
             index_params_["centers_init"] = centers_init_;
-            index_params_["leaf_size"] = leaf_size_;
+            index_params_["leaf_size"] = leaf_max_size_;
     	}
     }
-=======
-        save_value(stream, branching_);
-        save_value(stream, trees_);
-        save_value(stream, centers_init_);
-        save_value(stream, leaf_max_size_);
-        save_value(stream, memoryCounter_);
-        for (int i=0; i<trees_; ++i) {
-            save_tree(stream, tree_roots_[i], i);
-        }
->>>>>>> 5308621b
 
     void saveIndex(FILE* stream)
     {
@@ -320,26 +286,8 @@
 
     void loadIndex(FILE* stream)
     {
-<<<<<<< HEAD
     	serialization::LoadArchive la(stream);
     	la & *this;
-=======
-        load_value(stream, branching_);
-        load_value(stream, trees_);
-        load_value(stream, centers_init_);
-        load_value(stream, leaf_max_size_);
-        load_value(stream, memoryCounter_);
-        tree_roots_.resize(trees_);
-        for (int i=0; i<trees_; ++i) {
-            load_tree(stream, tree_roots_[i], i);
-        }
-
-        index_params_["algorithm"] = getType();
-        index_params_["branching"] = branching_;
-        index_params_["trees"] = trees_;
-        index_params_["centers_init"] = centers_init_;
-        index_params_["leaf_max_size"] = leaf_max_size_;
->>>>>>> 5308621b
     }
 
 
@@ -426,7 +374,6 @@
          * destructor
          * calling Node destructor explicitly
          */
-<<<<<<< HEAD
         ~Node()
         {
         	for(size_t i=0; i<childs.size(); i++){
@@ -467,20 +414,6 @@
 
     	}
     	friend struct serialization::access;
-=======
-        int level;
-
-        /**
-         * destructor
-         * calling Node destructor explicitly
-         */
-        ~Node(){
-            for(int i=0; i<childs.size(); i++){
-                childs[i]->~Node();
-            }
-        };
-
->>>>>>> 5308621b
     };
     typedef Node* NodePtr;
 
@@ -552,22 +485,12 @@
      */
     void computeClustering(NodePtr node, int* indices, int indices_length)
     {
-<<<<<<< HEAD
-        if (indices_length < leaf_size_) { // leaf node
+        if (indices_length < leaf_max_size_) { // leaf node
             node->points.resize(indices_length);
             for (int i=0;i<indices_length;++i) {
             	node->points[i].index = indices[i];
             	node->points[i].point = points_[indices[i]];
             }
-=======
-        node->size = indices_length;
-        node->level = level;
-
-        if (indices_length < leaf_max_size_) { // leaf node
-            node->indices.resize(indices_length);
-            std::copy(indices, indices+indices_length, node->indices.begin());
-            std::sort(node->indices.begin(),node->indices.end());
->>>>>>> 5308621b
             node->childs.clear();
             return;
         }
@@ -715,7 +638,7 @@
     	std::swap(branching_, other.branching_);
     	std::swap(trees_, other.trees_);
     	std::swap(centers_init_, other.centers_init_);
-    	std::swap(leaf_size_, other.leaf_size_);
+    	std::swap(leaf_max_size_, other.leaf_max_size_);
     	std::swap(chooseCenters_, other.chooseCenters_);
     }
 
@@ -764,12 +687,7 @@
     /**
      * Max size of leaf nodes
      */
-<<<<<<< HEAD
-    int leaf_size_;
-=======
     int leaf_max_size_;
-
->>>>>>> 5308621b
     
     /**
      * Algorithm used to choose initial centers
