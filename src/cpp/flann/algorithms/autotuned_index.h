/***********************************************************************
 * Software License Agreement (BSD License)
 *
 * Copyright 2008-2009  Marius Muja (mariusm@cs.ubc.ca). All rights reserved.
 * Copyright 2008-2009  David G. Lowe (lowe@cs.ubc.ca). All rights reserved.
 *
 * THE BSD LICENSE
 *
 * Redistribution and use in source and binary forms, with or without
 * modification, are permitted provided that the following conditions
 * are met:
 *
 * 1. Redistributions of source code must retain the above copyright
 *    notice, this list of conditions and the following disclaimer.
 * 2. Redistributions in binary form must reproduce the above copyright
 *    notice, this list of conditions and the following disclaimer in the
 *    documentation and/or other materials provided with the distribution.
 *
 * THIS SOFTWARE IS PROVIDED BY THE AUTHOR ``AS IS'' AND ANY EXPRESS OR
 * IMPLIED WARRANTIES, INCLUDING, BUT NOT LIMITED TO, THE IMPLIED WARRANTIES
 * OF MERCHANTABILITY AND FITNESS FOR A PARTICULAR PURPOSE ARE DISCLAIMED.
 * IN NO EVENT SHALL THE AUTHOR BE LIABLE FOR ANY DIRECT, INDIRECT,
 * INCIDENTAL, SPECIAL, EXEMPLARY, OR CONSEQUENTIAL DAMAGES (INCLUDING, BUT
 * NOT LIMITED TO, PROCUREMENT OF SUBSTITUTE GOODS OR SERVICES; LOSS OF USE,
 * DATA, OR PROFITS; OR BUSINESS INTERRUPTION) HOWEVER CAUSED AND ON ANY
 * THEORY OF LIABILITY, WHETHER IN CONTRACT, STRICT LIABILITY, OR TORT
 * (INCLUDING NEGLIGENCE OR OTHERWISE) ARISING IN ANY WAY OUT OF THE USE OF
 * THIS SOFTWARE, EVEN IF ADVISED OF THE POSSIBILITY OF SUCH DAMAGE.
 *************************************************************************/
#ifndef AUTOTUNEDINDEX_H_
#define AUTOTUNEDINDEX_H_

#include "flann/general.h"
#include "flann/algorithms/nn_index.h"
#include "flann/nn/ground_truth.h"
#include "flann/nn/index_testing.h"
#include "flann/util/sampling.h"
#include "flann/algorithms/kdtree_index.h"
#include "flann/algorithms/kdtree_single_index.h"
#include "flann/algorithms/kmeans_index.h"
#include "flann/algorithms/composite_index.h"
#include "flann/algorithms/linear_index.h"

namespace flann
{


template<typename Distance>
 NNIndex<Distance>* index_by_type(const Matrix<typename Distance::ElementType>& dataset, const IndexParams& params, const Distance& distance)
 {
 	flann_algorithm_t index_type = params.getIndexType();

 	NNIndex<Distance>* nnIndex;
 	switch (index_type) {
 	case LINEAR:
 		nnIndex = new LinearIndex<Distance>(dataset, (const LinearIndexParams&)params, distance);
 		break;
 	case KDTREE_SINGLE:
 		nnIndex = new KDTreeSingleIndex<Distance>(dataset, (const KDTreeSingleIndexParams&)params, distance);
 	    break;
     case KDTREE:
 		nnIndex = new KDTreeIndex<Distance>(dataset, (const KDTreeIndexParams&)params, distance);
 		break;
 	case KMEANS:
 		nnIndex = new KMeansIndex<Distance>(dataset, (const KMeansIndexParams&)params, distance);
 		break;
 	case COMPOSITE:
 		nnIndex = new CompositeIndex<Distance>(dataset, (const CompositeIndexParams&) params, distance);
 		break;
 	default:
 		printf("Index type: %d\n", (int)index_type);
 		throw FLANNException("Unknown index type");
 	}

 	return nnIndex;
 }


struct AutotunedIndexParams : public IndexParams {
	AutotunedIndexParams( float target_precision_ = 0.8, float build_weight_ = 0.01,
			float memory_weight_ = 0, float sample_fraction_ = 0.1) :
		IndexParams(AUTOTUNED),
		target_precision(target_precision_),
		build_weight(build_weight_),
		memory_weight(memory_weight_),
		sample_fraction(sample_fraction_) {};

	float target_precision;    // precision desired (used for autotuning, -1 otherwise)
	float build_weight;        // build tree time weighting factor
	float memory_weight;       // index memory weighting factor
    float sample_fraction;     // what fraction of the dataset to use for autotuning

	void fromParameters(const FLANNParameters& p)
	{
		assert(p.algorithm==algorithm);
		target_precision = p.target_precision;
		build_weight = p.build_weight;
		memory_weight = p.memory_weight;
		sample_fraction = p.sample_fraction;
	}

	void toParameters(FLANNParameters& p) const
	{
		p.algorithm = algorithm;
		p.target_precision = target_precision;
		p.build_weight = build_weight;
		p.memory_weight = memory_weight;
		p.sample_fraction = sample_fraction;
	}

	void print() const
	{
		logger.info("Index type: %d\n",(int)algorithm);
		logger.info("Target precision: %g\n", target_precision);
		logger.info("Build weight: %g\n", build_weight);
		logger.info("Memory weight: %g\n", memory_weight);
		logger.info("Sample fraction: %g\n", sample_fraction);
	}
};


template <typename Distance>
class AutotunedIndex : public NNIndex<Distance>
{
	typedef typename Distance::ElementType ElementType;
	typedef typename Distance::ResultType DistanceType;

	NNIndex<Distance>* bestIndex;

	IndexParams* bestParams;
	SearchParams bestSearchParams;

    Matrix<ElementType> sampledDataset;
    Matrix<ElementType> testDataset;
    Matrix<int> gt_matches;

    float speedup;

	/**
	 * The dataset used by this index
	 */
    const Matrix<ElementType> dataset;

    /**
     * Index parameters
     */
    const AutotunedIndexParams& index_params;

    Distance distance;
public:

    AutotunedIndex(const Matrix<ElementType>& inputData, const AutotunedIndexParams& params = AutotunedIndexParams(),
    		Distance d = Distance()) :
    	dataset(inputData), index_params(params), distance(d)
	{
        bestIndex = NULL;
        bestParams = NULL;
	}

    virtual ~AutotunedIndex()
    {
    	if (bestIndex!=NULL) {
    		delete bestIndex;
    	}
    	if (bestParams!=NULL) {
    		delete bestParams;
    	}
    };

    /**
		Method responsible with building the index.
	*/
	virtual void buildIndex()
	{
		bestParams = estimateBuildParams();
		logger.info("----------------------------------------------------\n");
		logger.info("Autotuned parameters:\n");
		bestParams->print();
		logger.info("----------------------------------------------------\n");
    	flann_algorithm_t index_type = bestParams->getIndexType();
    	switch (index_type) {
    	case LINEAR:
    		bestIndex = new LinearIndex<Distance>(dataset, (const LinearIndexParams&)*bestParams, distance);
    		break;
    	case KDTREE:
    		bestIndex = new KDTreeIndex<Distance>(dataset, (const KDTreeIndexParams&)*bestParams, distance);
    		break;
    	case KMEANS:
    		bestIndex = new KMeansIndex<Distance>(dataset, (const KMeansIndexParams&)*bestParams, distance);
    		break;
    	default:
    		throw FLANNException("Unknown algorithm chosen by the autotuning, most likely a bug.");
    	}
		bestIndex->buildIndex();
		speedup = estimateSearchParams(bestSearchParams);
	}

    /**
        Saves the index to a stream
    */
    virtual void saveIndex(FILE* stream)
    {
    	save_value(stream, (int)bestIndex->getType());
    	bestIndex->saveIndex(stream);
    	save_value(stream, bestSearchParams);
    }

    /**
        Loads the index from a stream
    */
    virtual void loadIndex(FILE* stream)
    {
    	int index_type;
    	load_value(stream,index_type);
    	IndexParams* params = ParamsFactory::instance().create((flann_algorithm_t)index_type);
    	bestIndex = index_by_type<Distance>(dataset, *params, distance);
    	bestIndex->loadIndex(stream);
    	load_value(stream, bestSearchParams);
    }

	/**
		Method that searches for nearest-neighbors
	*/
	virtual void findNeighbors(ResultSet& result, const ElementType* vec, const SearchParams& searchParams)
	{
		if (searchParams.checks==-2) {
			bestIndex->findNeighbors(result, vec, bestSearchParams);
		}
		else {
			bestIndex->findNeighbors(result, vec, searchParams);
		}
	}


	const IndexParams* getParameters() const
	{
		return bestIndex->getParameters();
	}
	
    const SearchParams* getSearchParameters() const
	{
		return &bestSearchParams;
	}
    
    float getSpeedup() const
	{
		return speedup;
	}


	/**
		Number of features in this index.
	*/
	virtual size_t size() const
	{
		return bestIndex->size();
	}

	/**
		The length of each vector in this index.
	*/
	virtual size_t veclen() const
	{
		return bestIndex->veclen();
	}

	/**
	 The amount of memory (in bytes) this index uses.
	*/
 	virtual int usedMemory() const
 	{
 		return bestIndex->usedMemory();
 	}

    /**
    * Algorithm name
    */
    virtual flann_algorithm_t getType() const
    {
    	return AUTOTUNED;
    }

private:

    struct CostData {
        float searchTimeCost;
        float buildTimeCost;
        float memoryCost;
        float totalCost;
        IndexParams* params;
    };

    typedef pair<CostData, KDTreeIndexParams> KDTreeCostData;
    typedef pair<CostData, KMeansIndexParams> KMeansCostData;


    void evaluate_kmeans(CostData& cost)
    {
        StartStopTimer t;
        int checks;
        const int nn = 1;

<<<<<<< HEAD
        logger.info("KMeansTree using params: max_iterations=%d, branching=%d\n", kmeans_params.iterations, kmeans_params.branching);
        KMeansIndex<Distance> kmeans(sampledDataset, kmeans_params, distance);
=======
        KMeansIndexParams* kmeans_params = (KMeansIndexParams*)cost.params;

        logger.info("KMeansTree using params: max_iterations=%d, branching=%d\n", kmeans_params->iterations, kmeans_params->branching);
        KMeansIndex<ELEM_TYPE> kmeans(sampledDataset, *kmeans_params);
>>>>>>> 91ba84c5
        // measure index build time
        t.start();
        kmeans.buildIndex();
        t.stop();
        float buildTime = t.value;

        // measure search time
<<<<<<< HEAD
        float searchTime = test_index_precision(kmeans, sampledDataset, testDataset, gt_matches, index_params.target_precision, checks, distance, nn);;
=======
        float searchTime = test_index_precision(kmeans, sampledDataset, testDataset, gt_matches, index_params.target_precision, checks, nn);
>>>>>>> 91ba84c5

        float datasetMemory = sampledDataset.rows*sampledDataset.cols*sizeof(float);
        cost.memoryCost = (kmeans.usedMemory()+datasetMemory)/datasetMemory;
        cost.searchTimeCost = searchTime;
        cost.buildTimeCost = buildTime;
        logger.info("KMeansTree buildTime=%g, searchTime=%g, buildTimeFactor=%g\n",buildTime, searchTime, index_params.build_weight);
    }


     void evaluate_kdtree(CostData& cost)
    {
        StartStopTimer t;
        int checks;
        const int nn = 1;
        
        KDTreeIndexParams* kdtree_params = (KDTreeIndexParams*)cost.params;

<<<<<<< HEAD
        logger.info("KDTree using params: trees=%d\n",kdtree_params.trees);
        KDTreeIndex<Distance> kdtree(sampledDataset, kdtree_params, distance);
=======
        logger.info("KDTree using params: trees=%d\n",kdtree_params->trees);
        KDTreeIndex<ELEM_TYPE> kdtree(sampledDataset, *kdtree_params);
>>>>>>> 91ba84c5

        t.start();
        kdtree.buildIndex();
        t.stop();
        float buildTime = t.value;

        //measure search time
        float searchTime = test_index_precision(kdtree, sampledDataset, testDataset, gt_matches, index_params.target_precision, checks, distance, nn);

        float datasetMemory = sampledDataset.rows*sampledDataset.cols*sizeof(float);
        cost.memoryCost = (kdtree.usedMemory()+datasetMemory)/datasetMemory;
        cost.searchTimeCost = searchTime;
        cost.buildTimeCost = buildTime;
        logger.info("KDTree buildTime=%g, searchTime=%g\n", buildTime, searchTime);
    }


//    struct KMeansSimpleDownhillFunctor {
//
//        Autotune& autotuner;
//        KMeansSimpleDownhillFunctor(Autotune& autotuner_) : autotuner(autotuner_) {};
//
//        float operator()(int* params) {
//
//            float maxFloat = numeric_limits<float>::max();
//
//            if (params[0]<2) return maxFloat;
//            if (params[1]<0) return maxFloat;
//
//            CostData c;
//            c.params["algorithm"] = KMEANS;
//            c.params["centers-init"] = CENTERS_RANDOM;
//            c.params["branching"] = params[0];
//            c.params["max-iterations"] = params[1];
//
//            autotuner.evaluate_kmeans(c);
//
//            return c.timeCost;
//
//        }
//    };
//
//    struct KDTreeSimpleDownhillFunctor {
//
//        Autotune& autotuner;
//        KDTreeSimpleDownhillFunctor(Autotune& autotuner_) : autotuner(autotuner_) {};
//
//        float operator()(int* params) {
//            float maxFloat = numeric_limits<float>::max();
//
//            if (params[0]<1) return maxFloat;
//
//            CostData c;
//            c.params["algorithm"] = KDTREE;
//            c.params["trees"] = params[0];
//
//            autotuner.evaluate_kdtree(c);
//
//            return c.timeCost;
//
//        }
//    };



    void optimizeKMeans( vector<CostData>& costs )
    {
        logger.info("KMEANS, Step 1: Exploring parameter space\n");

        // explore kmeans parameters space using combinations of the parameters below
        int maxIterations[] = { 1, 5, 10, 15 };
        int branchingFactors[] = { 16, 32, 64, 128, 256 };

        int kmeansParamSpaceSize = ARRAY_LEN(maxIterations)*ARRAY_LEN(branchingFactors);
        costs.reserve(costs.size()+kmeansParamSpaceSize);

        // evaluate kmeans for all parameter combinations
        for (size_t i=0; i<ARRAY_LEN(maxIterations); ++i) {
            for (size_t j=0; j<ARRAY_LEN(branchingFactors); ++j) {
                CostData cost;
                KMeansIndexParams* params = new KMeansIndexParams();
                params->centers_init = CENTERS_RANDOM;
                params->iterations = maxIterations[i];
                params->branching = branchingFactors[j];
                cost.params = params; 

                evaluate_kmeans(cost);
                costs.push_back(cost);
            }
        }

//         logger.info("KMEANS, Step 2: simplex-downhill optimization\n");
//
//         const int n = 2;
//         // choose initial simplex points as the best parameters so far
//         int kmeansNMPoints[n*(n+1)];
//         float kmeansVals[n+1];
//         for (int i=0;i<n+1;++i) {
//             kmeansNMPoints[i*n] = (int)kmeansCosts[i].params["branching"];
//             kmeansNMPoints[i*n+1] = (int)kmeansCosts[i].params["max-iterations"];
//             kmeansVals[i] = kmeansCosts[i].timeCost;
//         }
//         KMeansSimpleDownhillFunctor kmeans_cost_func(*this);
//         // run optimization
//         optimizeSimplexDownhill(kmeansNMPoints,n,kmeans_cost_func,kmeansVals);
//         // store results
//         for (int i=0;i<n+1;++i) {
//             kmeansCosts[i].params["branching"] = kmeansNMPoints[i*2];
//             kmeansCosts[i].params["max-iterations"] = kmeansNMPoints[i*2+1];
//             kmeansCosts[i].timeCost = kmeansVals[i];
//         }
    }


    void optimizeKDTree(vector<CostData>& costs)
    {

        logger.info("KD-TREE, Step 1: Exploring parameter space\n");

        // explore kd-tree parameters space using the parameters below
        int testTrees[] = { 1, 4, 8, 16, 32 };

        // evaluate kdtree for all parameter combinations
        for (size_t i=0; i<ARRAY_LEN(testTrees); ++i) {
            CostData cost;
            KDTreeIndexParams* params= new KDTreeIndexParams();
            params->trees = testTrees[i];
            cost.params = params; 

            evaluate_kdtree(cost);
            costs.push_back(cost);
        }

//         logger.info("KD-TREE, Step 2: simplex-downhill optimization\n");
//
//         const int n = 1;
//         // choose initial simplex points as the best parameters so far
//         int kdtreeNMPoints[n*(n+1)];
//         float kdtreeVals[n+1];
//         for (int i=0;i<n+1;++i) {
//             kdtreeNMPoints[i] = (int)kdtreeCosts[i].params["trees"];
//             kdtreeVals[i] = kdtreeCosts[i].timeCost;
//         }
//         KDTreeSimpleDownhillFunctor kdtree_cost_func(*this);
//         // run optimization
//         optimizeSimplexDownhill(kdtreeNMPoints,n,kdtree_cost_func,kdtreeVals);
//         // store results
//         for (int i=0;i<n+1;++i) {
//             kdtreeCosts[i].params["trees"] = kdtreeNMPoints[i];
//             kdtreeCosts[i].timeCost = kdtreeVals[i];
//         }

    }

    /**
        Chooses the best nearest-neighbor algorithm and estimates the optimal
        parameters to use when building the index (for a given precision).
        Returns a dictionary with the optimal parameters.
    */
    IndexParams* estimateBuildParams()
    {
        vector<CostData> costs;

        int sampleSize = int(index_params.sample_fraction*dataset.rows);
        int testSampleSize = min(sampleSize/10, 1000);

        logger.info("Entering autotuning, dataset size: %d, sampleSize: %d, testSampleSize: %d, target precision: %g\n",dataset.rows, sampleSize, testSampleSize, index_params.target_precision);

        // For a very small dataset, it makes no sense to build any fancy index, just
        // use linear search
        if (testSampleSize<10) {
            logger.info("Choosing linear, dataset too small\n");
            return new LinearIndexParams();
        }

        // We use a fraction of the original dataset to speedup the autotune algorithm
        sampledDataset = random_sample(dataset,sampleSize);
        // We use a cross-validation approach, first we sample a testset from the dataset
        testDataset = random_sample(sampledDataset,testSampleSize,true);

        // We compute the ground truth using linear search
        logger.info("Computing ground truth... \n");
        gt_matches = Matrix<int>(new int[testDataset.rows],testDataset.rows, 1);
        StartStopTimer t;
        t.start();
        compute_ground_truth<Distance>(sampledDataset, testDataset, gt_matches, 0, distance);
        t.stop();

        CostData linear_cost;
        linear_cost.searchTimeCost = t.value;
        linear_cost.buildTimeCost = 0;
        linear_cost.memoryCost = 0;
        linear_cost.params = new LinearIndexParams();

        costs.push_back(linear_cost);

        // Start parameter autotune process
        logger.info("Autotuning parameters...\n");

        optimizeKMeans(costs);
        optimizeKDTree(costs);

        float bestTimeCost = costs[0].searchTimeCost;
        for (size_t i=0;i<costs.size();++i) {
            float timeCost = costs[i].buildTimeCost*index_params.build_weight+costs[i].searchTimeCost;
            if (timeCost<bestTimeCost) {
                bestTimeCost = timeCost;
            }
        }

        float bestCost = costs[0].searchTimeCost/bestTimeCost;
        IndexParams* bestParams = costs[0].params;
        if (bestTimeCost>0) {
            for (size_t i=0;i<costs.size();++i) {
                float crtCost = (costs[i].buildTimeCost*index_params.build_weight+costs[i].searchTimeCost)/bestTimeCost+
                    index_params.memory_weight*costs[i].memoryCost;
                if (crtCost<bestCost) {
                    bestCost = crtCost;
                    bestParams = costs[i].params;
                }
            }
        }
        // free all parameter structures, except the one returned
        for (size_t i=0;i<costs.size();++i) {
            if (costs[i].params != bestParams) {
                free(costs[i].params);
            }
        }

        gt_matches.free();
        sampledDataset.free();
        testDataset.free();

        return bestParams;
    }



    /**
        Estimates the search time parameters needed to get the desired precision.
        Precondition: the index is built
        Postcondition: the searchParams will have the optimum params set, also the speedup obtained over linear search.
    */
    float estimateSearchParams(SearchParams& searchParams)
    {
        const int nn = 1;
        const size_t SAMPLE_COUNT = 1000;

        assert(bestIndex!=NULL);   // must have a valid index

        float speedup = 0;

        int samples = min(dataset.rows/10, SAMPLE_COUNT);
        if (samples>0) {
            Matrix<ElementType> testDataset = random_sample(dataset,samples);

            logger.info("Computing ground truth\n");

            // we need to compute the ground truth first
            Matrix<int> gt_matches(new int[testDataset.rows],testDataset.rows,1);
            StartStopTimer t;
            t.start();
            compute_ground_truth<Distance>(dataset, testDataset, gt_matches, 1, distance);
            t.stop();
            float linear = t.value;

            int checks;
            logger.info("Estimating number of checks\n");

            float searchTime;
            float cb_index;
            if (bestIndex->getType() == KMEANS) {
                logger.info("KMeans algorithm, estimating cluster border factor\n");
                KMeansIndex<Distance>* kmeans = (KMeansIndex<Distance>*)bestIndex;
                float bestSearchTime = -1;
                float best_cb_index = -1;
                int best_checks = -1;
                for (cb_index = 0;cb_index<1.1; cb_index+=0.2) {
                    kmeans->set_cb_index(cb_index);
                    searchTime = test_index_precision(*kmeans, dataset, testDataset, gt_matches, index_params.target_precision, checks, distance, nn, 1);
                    if (searchTime<bestSearchTime || bestSearchTime == -1) {
                        bestSearchTime = searchTime;
                        best_cb_index = cb_index;
                        best_checks = checks;
                    }
                }
                searchTime = bestSearchTime;
                cb_index = best_cb_index;
                checks = best_checks;

                kmeans->set_cb_index(best_cb_index);
                logger.info("Optimum cb_index: %g\n",cb_index);
                ((KMeansIndexParams*)bestParams)->cb_index = cb_index;
            }
            else {
                searchTime = test_index_precision(*bestIndex, dataset, testDataset, gt_matches, index_params.target_precision, checks, distance, nn, 1);
            }

            logger.info("Required number of checks: %d \n",checks);;
            searchParams.checks = checks;

            speedup = linear/searchTime;

            gt_matches.free();
        }

        return speedup;
    }

};

}

#endif /* AUTOTUNEDINDEX_H_ */<|MERGE_RESOLUTION|>--- conflicted
+++ resolved
@@ -300,15 +300,10 @@
         int checks;
         const int nn = 1;
 
-<<<<<<< HEAD
-        logger.info("KMeansTree using params: max_iterations=%d, branching=%d\n", kmeans_params.iterations, kmeans_params.branching);
-        KMeansIndex<Distance> kmeans(sampledDataset, kmeans_params, distance);
-=======
         KMeansIndexParams* kmeans_params = (KMeansIndexParams*)cost.params;
 
         logger.info("KMeansTree using params: max_iterations=%d, branching=%d\n", kmeans_params->iterations, kmeans_params->branching);
-        KMeansIndex<ELEM_TYPE> kmeans(sampledDataset, *kmeans_params);
->>>>>>> 91ba84c5
+        KMeansIndex<Distance> kmeans(sampledDataset, *kmeans_params, distance);
         // measure index build time
         t.start();
         kmeans.buildIndex();
@@ -316,11 +311,7 @@
         float buildTime = t.value;
 
         // measure search time
-<<<<<<< HEAD
-        float searchTime = test_index_precision(kmeans, sampledDataset, testDataset, gt_matches, index_params.target_precision, checks, distance, nn);;
-=======
-        float searchTime = test_index_precision(kmeans, sampledDataset, testDataset, gt_matches, index_params.target_precision, checks, nn);
->>>>>>> 91ba84c5
+        float searchTime = test_index_precision(kmeans, sampledDataset, testDataset, gt_matches, index_params.target_precision, checks, distance, nn);
 
         float datasetMemory = sampledDataset.rows*sampledDataset.cols*sizeof(float);
         cost.memoryCost = (kmeans.usedMemory()+datasetMemory)/datasetMemory;
@@ -338,13 +329,8 @@
         
         KDTreeIndexParams* kdtree_params = (KDTreeIndexParams*)cost.params;
 
-<<<<<<< HEAD
-        logger.info("KDTree using params: trees=%d\n",kdtree_params.trees);
-        KDTreeIndex<Distance> kdtree(sampledDataset, kdtree_params, distance);
-=======
         logger.info("KDTree using params: trees=%d\n",kdtree_params->trees);
-        KDTreeIndex<ELEM_TYPE> kdtree(sampledDataset, *kdtree_params);
->>>>>>> 91ba84c5
+        KDTreeIndex<Distance> kdtree(sampledDataset, *kdtree_params, distance);
 
         t.start();
         kdtree.buildIndex();
