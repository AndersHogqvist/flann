--- conflicted
+++ resolved
@@ -418,15 +418,10 @@
 		else if (lim2<count/2) index = lim2;
 		else index = count/2;
 
-<<<<<<< HEAD
 		/* If either list is empty, it means that all remaining features
 		 * are identical. Split in the middle to maintain a balanced tree.
 		*/
-		if (lim1==cnt || lim2==0) index = count/2;
-=======
-		// in the unlikely case all values are equal
 		if (lim1==count || lim2==0) index = count/2;
->>>>>>> d581b488
 	}
 
 
