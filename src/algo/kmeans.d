--- conflicted
+++ resolved
@@ -341,11 +341,7 @@
 	
 	
 		// compute kmeans clustering for each of the resulting clusters
-<<<<<<< HEAD
-		childs = new KMeansCluster[nc];
-=======
 		node.childs = new KMeansNode[nc];
->>>>>>> 5a9dfb8e
 		int start = 0;
 		int end = start;
 		for (int c=0;c<nc;++c) {
@@ -353,43 +349,21 @@
 			
 			float variance = 0;
 			for (int i=0;i<n;++i) {
-<<<<<<< HEAD
-				if (belongs_to[i]==c) {
-					swap(points[i],points[end]);
-					swap(belongs_to[i],belongs_to[end]);
-					variance += squaredDist(points[end].data);;
-=======
 				if (belongs_to[i]==c) {					
 					swap(indices[i],indices[end]);
 					swap(belongs_to[i],belongs_to[end]);
 					variance += squaredDist(vecs[indices[end]]);
->>>>>>> 5a9dfb8e
 					end++;
 				}
 			}
 			variance /= s;
 			variance -= squaredDist(centers[c]);
 			
-<<<<<<< HEAD
-			//writefln("-------------------------------------------");
-			
-			childs[c] = new KMeansCluster(points[start..end]);
-			
-/+			childs[c].computeStatistics();			
-			assert (childs[c].radius == radiuses[c]);
-			assert (childs[c].pivot == centers[c]);
-			assert (childs[c].variance == variance);+/
-			childs[c].radius = radiuses[c];
-			childs[c].pivot = centers[c];
-			childs[c].variance = variance;
-			childs[c].computeClustering(branching);
-=======
 			node.childs[c] = new KMeansNodeSt;
 			node.childs[c].radius = radiuses[c];
 			node.childs[c].pivot = centers[c];
 			node.childs[c].variance = variance;
 			computeClustering(node.childs[c],indices[start..end],branching);
->>>>>>> 5a9dfb8e
 			start=end;
 		}
 		
