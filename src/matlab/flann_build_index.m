--- conflicted
+++ resolved
@@ -6,11 +6,7 @@
 
 % Marius Muja, January 2008
 
-<<<<<<< HEAD
-    algos = struct( 'linear', 0, 'kdtree', 1, 'kmeans', 2, 'composite', 3, 'kdtree_single', 4, 'saved', 254, 'autotuned', 255 );
-=======
     algos = struct( 'linear', 0, 'kdtree', 1, 'kmeans', 2, 'composite', 3, 'kdtree_single', 4, 'hierarchical', 5, 'lsh', 6, 'saved', 254, 'autotuned', 255 );
->>>>>>> 5308621b
     center_algos = struct('random', 0, 'gonzales', 1, 'kmeanspp', 2 );
     log_levels = struct('none', 0, 'fatal', 1, 'error', 2, 'warning', 3, 'info', 4);
     function value = id2value(map, id)
