--- conflicted
+++ resolved
@@ -9,38 +9,12 @@
 
 import numpy
 from PIL import Image
-<<<<<<< HEAD
-<<<<<<< HEAD:src/python/displays/make_display.py
-import scipy.weave
-=======
-=======
-import scipy.weave
->>>>>>> 64879584
 
->>>>>>> 583207f3ef9072f3ba6e5f28b4b0a51ca3f4a5c8:src/python/displays/make_display.py
-
-<<<<<<< HEAD:src/python/displays/make_display.py
-=======
-def project(vec, T):
-    return numpy.dot(vec,T)
-    #return vec[:,:2]
->>>>>>> 583207f3ef9072f3ba6e5f28b4b0a51ca3f4a5c8:src/python/displays/make_display.py
 
 def project(vec, T):
     return numpy.dot(vec,T)
     #return vec[:,:2]
 
-
-def _(filename,code, local_scope):
-    if os.path.isfile(filename):
-        f = open(filename,"rb")
-        result = cPickle.load(f)
-    else:
-        result = eval(code,globals(),local_scope)
-        f = open(filename,"wb")
-        cPickle.dump(result,f,-1)
-        
-    return result
 
 def _(filename,code, local_scope):
     if os.path.isfile(filename):
@@ -109,17 +83,7 @@
     size = collect_vecs(root,full_vecs,0)
     print "Computing SVD... ",
     sys.stdout.flush()
-<<<<<<< HEAD:src/python/displays/make_display.py
-<<<<<<< HEAD:src/python/displays/make_display.py
-=======
->>>>>>> b47f8a745407e7d63b9b35a0871dc0c260fd52f9:src/python/displays/make_display.py
     U,S,Vh = numpy.linalg.svd(full_vecs[:1000])
-<<<<<<< HEAD:src/python/displays/make_display.py
-=======
-    U,S,Vh = numpy.linalg.svd(full_vecs)
->>>>>>> 583207f3ef9072f3ba6e5f28b4b0a51ca3f4a5c8:src/python/displays/make_display.py
-=======
->>>>>>> b47f8a745407e7d63b9b35a0871dc0c260fd52f9:src/python/displays/make_display.py
     print "done"
     return Vh[:2,:].T
 
@@ -127,13 +91,7 @@
     return sum((p-v)**2)
 
 
-<<<<<<< HEAD
-<<<<<<< HEAD:src/python/displays/make_display.py
-=======
 
->>>>>>> 583207f3ef9072f3ba6e5f28b4b0a51ca3f4a5c8:src/python/displays/make_display.py
-=======
->>>>>>> 64879584
     
 
 def draw_node(node,points, T, scale, level = 0):
@@ -146,7 +104,7 @@
     print "Level: %d\r"%level
 
     for point in points:
-        p = numpy.array(point[0:2])
+        p = point[0:2]
         d1 = dist(p,vecs[0])
         d2 = dist(p,vecs[1])
         i1, i2 = 0,1
@@ -162,10 +120,6 @@
             elif d<d2:
                 d2 = d
                 i2 = i
-<<<<<<< HEAD:src/python/displays/make_display.py
-<<<<<<< HEAD:src/python/displays/make_display.py
-=======
->>>>>>> b47f8a745407e7d63b9b35a0871dc0c260fd52f9:src/python/displays/make_display.py
         r = 7
         point[3+level] = math.exp(r*math.sqrt(d1/d2))/math.exp(r)
         
@@ -174,46 +128,13 @@
         #else:
             #point[2] = val
         point[2] = i1
-<<<<<<< HEAD:src/python/displays/make_display.py
-=======
-        val = math.sqrt(d1/d2)
-        r = 5
-        val = math.exp(r*val)/math.exp(r)
-        if point[2]>0:
-            point[2] = (3*point[2]+val)/4
-        else:
-            point[2] = val
-        point[3] = i1
->>>>>>> 583207f3ef9072f3ba6e5f28b4b0a51ca3f4a5c8:src/python/displays/make_display.py
-=======
->>>>>>> b47f8a745407e7d63b9b35a0871dc0c260fd52f9:src/python/displays/make_display.py
 
     global levels
-<<<<<<< HEAD:src/python/displays/make_display.py
-<<<<<<< HEAD:src/python/displays/make_display.py
-=======
->>>>>>> b47f8a745407e7d63b9b35a0871dc0c260fd52f9:src/python/displays/make_display.py
     if level<levels-1:
-<<<<<<< HEAD:src/python/displays/make_display.py
-=======
-    if level<levels:
->>>>>>> 583207f3ef9072f3ba6e5f28b4b0a51ca3f4a5c8:src/python/displays/make_display.py
-=======
->>>>>>> b47f8a745407e7d63b9b35a0871dc0c260fd52f9:src/python/displays/make_display.py
         child_points = [None]*len(node.childs)
         for i,n in enumerate(node.childs):
             if not n.leaf:
-<<<<<<< HEAD:src/python/displays/make_display.py
-<<<<<<< HEAD:src/python/displays/make_display.py
-=======
->>>>>>> b47f8a745407e7d63b9b35a0871dc0c260fd52f9:src/python/displays/make_display.py
                 child_points[i] = [ a for a in points if a[2]==i ]
-<<<<<<< HEAD:src/python/displays/make_display.py
-=======
-                child_points[i] = [ a for a in points if a[3]==i ]
->>>>>>> 583207f3ef9072f3ba6e5f28b4b0a51ca3f4a5c8:src/python/displays/make_display.py
-=======
->>>>>>> b47f8a745407e7d63b9b35a0871dc0c260fd52f9:src/python/displays/make_display.py
 
         for i,n in enumerate(node.childs):
             if not n.leaf:
@@ -236,23 +157,9 @@
     xd = scale[1]-scale[0]
     yd = scale[3]-scale[2]
     scale = (xd/size[0],scale[0],yd/size[1],scale[2])
-<<<<<<< HEAD:src/python/displays/make_display.py
-<<<<<<< HEAD:src/python/displays/make_display.py
-=======
->>>>>>> b47f8a745407e7d63b9b35a0871dc0c260fd52f9:src/python/displays/make_display.py
     points = [[float(i),float(j),0] + [-1]*17  for i in xrange(size[0]) for j in xrange(size[1])]
-<<<<<<< HEAD:src/python/displays/make_display.py
-=======
-    points = [[float(i),float(j),-1, 0] for i in xrange(size[0]) for j in xrange(size[1])]
->>>>>>> 583207f3ef9072f3ba6e5f28b4b0a51ca3f4a5c8:src/python/displays/make_display.py
-=======
->>>>>>> b47f8a745407e7d63b9b35a0871dc0c260fd52f9:src/python/displays/make_display.py
     print "Computing display"
     draw_node(root,points, T, scale)
-<<<<<<< HEAD:src/python/displays/make_display.py
-<<<<<<< HEAD:src/python/displays/make_display.py
-=======
->>>>>>> b47f8a745407e7d63b9b35a0871dc0c260fd52f9:src/python/displays/make_display.py
     image = Image.new("RGBA",size)
     global levels
     for level in xrange(levels):
@@ -264,18 +171,6 @@
             image.putpixel((i,j), tuple(val) )
         print "Saving image"
         image.save("display_"+treefile+"_level_%d.png"%level)
-<<<<<<< HEAD:src/python/displays/make_display.py
-=======
-    image = Image.new("L",size)
-    for p in points:
-        i = int(p[0])
-        j = int(p[1])
-        image.putpixel((i,j), 255*(1-p[2]))
-    print "Saving image"
-    image.save("display_"+treefile+".png")
->>>>>>> 583207f3ef9072f3ba6e5f28b4b0a51ca3f4a5c8:src/python/displays/make_display.py
-=======
->>>>>>> b47f8a745407e7d63b9b35a0871dc0c260fd52f9:src/python/displays/make_display.py
 
 def usage():
     print "Usage: %s tree_file"%sys.argv[0]
@@ -288,29 +183,11 @@
     root = _(treefile+".pickle",'read_tree(sys.argv[1])',locals())
     T = _(treefile+"_pca.pickle",'compute_pca_projection(root)',locals())
     
-<<<<<<< HEAD:src/python/displays/make_display.py
-<<<<<<< HEAD:src/python/displays/make_display.py
-=======
-    
->>>>>>> 583207f3ef9072f3ba6e5f28b4b0a51ca3f4a5c8:src/python/displays/make_display.py
-=======
->>>>>>> b47f8a745407e7d63b9b35a0871dc0c260fd52f9:src/python/displays/make_display.py
     global levels
-<<<<<<< HEAD:src/python/displays/make_display.py
-<<<<<<< HEAD:src/python/displays/make_display.py
-=======
->>>>>>> b47f8a745407e7d63b9b35a0871dc0c260fd52f9:src/python/displays/make_display.py
     levels = int(math.log(100000)/math.log(len(root.vecs))+0.5)
     levels = min(levels,13)
     #levels = 2
     print "Branching factor: %d, doing %d levels."%(len(root.vecs),levels)
-<<<<<<< HEAD:src/python/displays/make_display.py
-=======
-    levels = int(math.log(512)/math.log(len(root.vecs)))
-    print "Doing %d levels."%levels
->>>>>>> 583207f3ef9072f3ba6e5f28b4b0a51ca3f4a5c8:src/python/displays/make_display.py
-=======
->>>>>>> b47f8a745407e7d63b9b35a0871dc0c260fd52f9:src/python/displays/make_display.py
     size = (512,512)
     image = create_tree_image(treefile, size, root,T)
 
