--- conflicted
+++ resolved
@@ -83,25 +83,7 @@
         'target_precision' : -1,
         'build_weight' : 0.01,
         'memory_weight' : 0.0,
-<<<<<<< HEAD
-        'sample_fraction' : 0.1
-    }
-    _translation_ = {
-        "algorithm"     : {"linear"    : 0, "kdtree"    : 1, "kmeans"    : 2, "composite" : 3, "vptree" : 4, "default"   : 1},
-        "centers_init"  : {"random"    : 0, "gonzales"  : 1, "kmeanspp"  : 2, "default"   : 0},
-    }
-
-
-class FLANNParameters(CustomStructure):
-    _fields_ = [
-        ('log_level', c_int),
-        ('log_destination', STRING),
-        ('random_seed', c_long),
-    ]
-    _defaults_ = {
-=======
         'sample_fraction' : 0.1,
->>>>>>> 77caaf79
         'log_level' : "warning",
         'log_destination' : None,
         'random_seed' : -1
